--- conflicted
+++ resolved
@@ -108,13 +108,8 @@
     ],
 )
 frontdoor_backdoor_example = Example(
-<<<<<<< HEAD
-    name="FrontdoorBackdoor",
-    reference="",  # TODO: Add the reference
-=======
     name="Frontdoor / Backdoor",
     reference="https://github.com/y0-causal-inference/y0/pull/183",
->>>>>>> 1ae92041
     graph=frontdoor_backdoor,
     generate_data=generate_data_for_frontdoor_backdoor,
     example_queries=[Query.from_str(treatments="X", outcomes="Y")],
@@ -539,6 +534,7 @@
     ),
 )
 
+
 figure_9a = Example(
     name="Original causal diagram",
     reference="Shpitser, I., & Pearl, J. (2008). Complete Identification Methods for the Causal Hierarchy.",
@@ -610,6 +606,7 @@
         undirected=[(X, Y @ -x)],
     ),
 )
+
 
 tikka_figure_6a = Example(
     name=r"Figure 6a: Parallel worlds graph for :math:`y_x\wedge z_x\wedge x'` (the counterfactual graph)",
