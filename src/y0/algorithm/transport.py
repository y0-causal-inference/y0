--- conflicted
+++ resolved
@@ -404,17 +404,7 @@
         return trso(new_query)
 
     # line 3
-<<<<<<< HEAD
-    # TODO give meaningful name to this variable
-    target_interventions_overbar = graph.remove_in_edges(query.target_interventions)
-    additional_interventions = (
-        cast(set[Variable], get_regular_nodes(graph))
-        - query.target_interventions
-        - target_interventions_overbar.ancestors_inclusive(query.target_outcomes)
-    )
-=======
     additional_interventions = graph.get_no_effect_on_outcomes(query.target_interventions, query.target_outcomes)
->>>>>>> 3dc12950
     if additional_interventions:
         new_query = trso_line3(query, additional_interventions)
         return trso(new_query)
