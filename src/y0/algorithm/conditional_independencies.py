--- conflicted
+++ resolved
@@ -126,11 +126,7 @@
 
 
 def are_d_separated(
-<<<<<<< HEAD
-    graph: Union[NxMixedGraph[NodeType], SG],
-=======
     graph: Union[SG, NxMixedGraph[NodeType]],
->>>>>>> b0d2c9a8
     a: NodeType,
     b: NodeType,
     *,
