# -*- coding: utf-8 -*-

"""An implementation to get conditional independencies of an ADMG."""

import copy
import warnings
from functools import partial
from itertools import chain, combinations, groupby
from typing import Callable, Iterable, Optional, Sequence, Set, Tuple

import networkx as nx
from tqdm.auto import tqdm

from ..dsl import Variable
from ..graph import NxMixedGraph
from ..struct import DSeparationJudgement
from ..util.combinatorics import powerset

__all__ = [
    "are_d_separated",
    "minimal",
    "get_conditional_independencies",
]


def get_conditional_independencies(
    graph: NxMixedGraph,
    *,
    policy=None,
    **kwargs,
) -> Set[DSeparationJudgement]:
    """Get the conditional independencies from the given ADMG.

    Conditional independencies is the minimal set of d-separation judgements to cover
    the unique left/right combinations in all valid d-separation.

    :param graph: An acyclic directed mixed graph
    :param policy: Retention policy when more than one conditional independency option exists (see minimal for details)
    :param kwargs: Other keyword arguments are passed to :func:`d_separations`
    :return: A set of conditional dependencies

    .. seealso:: Original issue https://github.com/y0-causal-inference/y0/issues/24
    """
    if policy is None:
        policy = get_topological_policy(graph)
    return minimal(
        d_separations(graph, **kwargs),
        policy=policy,
    )


def minimal(judgements: Iterable[DSeparationJudgement], policy=None) -> Set[DSeparationJudgement]:
    """Given some d-separations, reduces to a 'minimal' collection.

    For independencies of the form A _||_ B | {C1, C2, ...} the minimal collection will::

    - Have only one independency with the same A/B nodes.
    - If there are multiples sets of C-nodes, the kept d-separation will be the first/minimal
      element in the group sorted according to `policy` argument.

    The default policy is to sort by the shortest set of conditions & then lexicographic.

    :param judgements: Collection of judgements to minimize
    :param policy: Function from d-separation to a representation suitable for sorting.
    :return: A set of judgements that is minimal (as described above)
    """
    if policy is None:
        policy = _len_lex
    judgements = sorted(judgements, key=_judgement_grouper)
    return {min(vs, key=policy) for k, vs in groupby(judgements, _judgement_grouper)}


def get_topological_policy(
    graph: NxMixedGraph,
) -> Callable[[DSeparationJudgement], Tuple[int, int]]:
    """Sort d-separations by condition length and topological order.

    This policy will prefers small collections, and collections with variables earlier
    in topological order for collections of the same size.

    :param graph: a mixed graph
    :return: A function suitable for use as a sort key on d-separations
    """
    order = list(graph.topological_sort())
    return partial(_topological_policy, order=order)


def _topological_policy(
    judgement: DSeparationJudgement, order: Sequence[Variable]
) -> Tuple[int, int]:
    return (
        len(judgement.conditions),
        sum((order.index(v) for v in judgement.conditions)),
    )


def _judgement_grouper(judgement: DSeparationJudgement) -> Tuple[Variable, Variable]:
    """Simplify d-separation to just left & right element (for grouping left/right pairs)."""
    return judgement.left, judgement.right


def _len_lex(judgement: DSeparationJudgement) -> Tuple[int, str]:
    """Sort by length of conditions & the lexicography a d-separation."""
    return len(judgement.conditions), ",".join(c.name for c in judgement.conditions)


def disorient(graph: NxMixedGraph) -> nx.Graph:
    """Convert an ADMG into a undirected (networkx) graph.

    :param graph: An ADMG
    :returns: A disoriented graph
    """
    rv = nx.Graph()
    rv.add_nodes_from(graph.nodes())
    rv.add_edges_from(graph.directed.edges())
    rv.add_edges_from(graph.undirected.edges())
    return rv


def iter_moral_links(graph: NxMixedGraph) -> Iterable[Tuple[Variable, Variable]]:
    """Generate links to ensure all co-parents in a graph are linked.

    May generate links that already exist as we assume we are not working on a multi-graph.

    :param graph: Graph to process
    :yields: An collection of edges to add.
    """
    #  note that combinations(x, 2) returns an empty list when len(x) == 1
    yield from chain.from_iterable(
        combinations(graph.directed.predecessors(node), 2) for node in graph.nodes()
    )


def are_d_separated(
    graph: NxMixedGraph,
    a: Variable,
    b: Variable,
    *,
    conditions: Optional[Iterable[Variable]] = None,
) -> DSeparationJudgement:
    """Test if nodes named by a & b are d-separated in G.

    a & b can be provided in either order and the order of conditions does not matter.
    However DSeparationJudgement may put things in canonical order.

    :param graph: Graph to test
    :param a: A node in the graph
    :param b: A node in the graph
    :param conditions: A collection of graph nodes
    :return: T/F and the final graph (as evidence)
    :raises TypeError: if the left/right arguments or any conditions are
        not Variable instances
    :raises KeyError: if the left/right arguments or any conditions are
        not in the graph
    """
    if conditions is None:
        conditions = set()
    conditions = set(conditions)
    if not isinstance(a, Variable):
        raise TypeError(f"left argument is not given as a Variable: {type(a)}: {a}")
    if not isinstance(b, Variable):
        raise TypeError(f"right argument is not given as a Variable: {type(b)}: {b}")
    if not all(isinstance(c, Variable) for c in conditions):
        raise TypeError(f"some conditions are not variables: {conditions}")
<<<<<<< HEAD
    if a not in graph or b not in graph:
        # If either a or b is not in the graph, raise a warning
        warning_message = f"Variables are d-separted because either '{a}' or '{b}' (or both) is not present in the graph."
        warnings.warn(warning_message)
        return DSeparationJudgement.create(left=a, right=b, conditions=conditions, separated=True)
=======
    if a not in graph:
        raise KeyError(f"left argument is not in graph: {a}")
    if b not in graph:
        raise KeyError(f"right argument is not in graph: {b}")
    missing_conditions = {condition for condition in conditions if condition not in graph}
    if missing_conditions:
        raise KeyError(f"conditions missing from graph: {missing_conditions}")
>>>>>>> 34e3ac01

    named = {a, b}.union(conditions)

    # Filter to ancestors
    keep = graph.ancestors_inclusive(named)
    sg = copy.deepcopy(graph.subgraph(keep))

    # Moralize (link parents of mentioned nodes)
    for u, v in iter_moral_links(sg):
        sg.add_undirected_edge(u, v)

    # disorient & remove conditions
    evidence_graph = disorient(sg)

    keep = set(evidence_graph.nodes) - set(conditions)
    evidence_graph = evidence_graph.subgraph(keep)

    # check for path....
    separated = not nx.has_path(evidence_graph, a, b)  # If no path, then d-separated!

    return DSeparationJudgement.create(left=a, right=b, conditions=conditions, separated=separated)


def d_separations(
    graph: NxMixedGraph,
    *,
    max_conditions: Optional[int] = None,
    verbose: Optional[bool] = False,
    return_all: Optional[bool] = False,
) -> Iterable[DSeparationJudgement]:
    """Generate d-separations in the provided graph.

    :param graph: Graph to search for d-separations.
    :param max_conditions: Longest set of conditions to investigate
    :param return_all: If false (default) only returns the first d-separation per left/right pair.
    :param verbose: If true, prints extra output with tqdm
    :yields: True d-separation judgements
    """
    vertices = set(graph.nodes())
    for a, b in tqdm(
        combinations(vertices, 2),
        disable=not verbose,
        desc="Checking d-separations",
        unit="pair",
        total=len(vertices) * (len(vertices) - 1) // 2,
    ):
        for conditions in powerset(vertices - {a, b}, stop=max_conditions):
            judgement = are_d_separated(graph, a, b, conditions=conditions)
            if judgement.separated:
                yield judgement
                if not return_all:
                    break<|MERGE_RESOLUTION|>--- conflicted
+++ resolved
@@ -3,7 +3,6 @@
 """An implementation to get conditional independencies of an ADMG."""
 
 import copy
-import warnings
 from functools import partial
 from itertools import chain, combinations, groupby
 from typing import Callable, Iterable, Optional, Sequence, Set, Tuple
@@ -162,13 +161,6 @@
         raise TypeError(f"right argument is not given as a Variable: {type(b)}: {b}")
     if not all(isinstance(c, Variable) for c in conditions):
         raise TypeError(f"some conditions are not variables: {conditions}")
-<<<<<<< HEAD
-    if a not in graph or b not in graph:
-        # If either a or b is not in the graph, raise a warning
-        warning_message = f"Variables are d-separted because either '{a}' or '{b}' (or both) is not present in the graph."
-        warnings.warn(warning_message)
-        return DSeparationJudgement.create(left=a, right=b, conditions=conditions, separated=True)
-=======
     if a not in graph:
         raise KeyError(f"left argument is not in graph: {a}")
     if b not in graph:
@@ -176,7 +168,6 @@
     missing_conditions = {condition for condition in conditions if condition not in graph}
     if missing_conditions:
         raise KeyError(f"conditions missing from graph: {missing_conditions}")
->>>>>>> 34e3ac01
 
     named = {a, b}.union(conditions)
 
