--- conflicted
+++ resolved
@@ -3,13 +3,8 @@
 """An implementation to get conditional independencies of an ADMG from [pearl2009]_."""
 
 from functools import partial
-<<<<<<< HEAD
 from itertools import chain, combinations, groupby
 from typing import Callable, Iterable, List, Optional, Sequence, Set, Tuple, Union
-=======
-from itertools import combinations, groupby
-from typing import Callable, Iterable, Optional, Sequence, Set, Tuple
->>>>>>> 65725408
 
 import networkx as nx
 import pandas as pd
