# -*- coding: utf-8 -*-

"""An implementation of Sara Taheri's algorithm for using causal queries for experimental design.

.. seealso:: https://docs.google.com/presentation/d/1klBOjGtRkXOMSDgOCLChBTBJZ0dFxJPn9IPRLAlv_N8/edit?usp=sharing
"""

import itertools as itt
import logging
import textwrap
from pathlib import Path
from typing import Collection, Iterable, List, NamedTuple, Optional, Set, Tuple, Union

import click
import networkx as nx
from ananke.graphs import ADMG
from more_click import verbose_option
from tabulate import tabulate
from tqdm import tqdm

<<<<<<< HEAD
from y0.algorithm.identify import Identification, identify
=======
from y0.algorithm.identify import Identification, Unidentifiable, identify
>>>>>>> 12b7e062
from y0.algorithm.simplify_latent import simplify_latent_dag
from y0.dsl import Expression, P, Variable
from y0.graph import (
    DEFAULT_TAG,
    NxMixedGraph,
    admg_from_latent_variable_dag,
    admg_to_latent_variable_dag,
)
from y0.mutate import canonicalize
from y0.identify import is_identifiable
from y0.util.combinatorics import powerset

__all__ = [
    "taheri_design_admg",
    "taheri_design_dag",
    "Result",
    "draw_results",
]

logger = logging.getLogger(__name__)


class Result(NamedTuple):
    """Results from the LV-DAG check."""

    identifiable: bool
    #: The estimand returned from the related identification algorithm. Is none if not identifiable.
    estimand: Optional[Expression]
    pre_nodes: int
    pre_edges: int
    post_nodes: int
    post_edges: int
    latents: List[str]
    observed: List[str]
    lvdag: nx.DiGraph
    admg: ADMG


def taheri_design_admg(
    graph: Union[ADMG, NxMixedGraph],
    cause: str,
    effect: str,
    *,
    tag: Optional[str] = None,
    stop: Optional[int] = None,
) -> List[Result]:
    """Run the brute force implementation of the Taheri Design algorithm on an ADMG.

    :param graph: An ADMG
    :param cause: The node that gets perturbed.
    :param effect: The node that we're interested in.
    :param tag: The key for node data describing whether it is latent.
        If None, defaults to :data:`y0.graph.DEFAULT_TAG`.
    :param stop: Largest combination to get (None means length of the list and is the default)
    :return: A list of LV-DAG identifiability results. Will be length 2^(|V| - 2 - # bidirected edges)
    """
    if tag is None:
        tag = DEFAULT_TAG
    if isinstance(graph, NxMixedGraph):
        graph = graph.to_admg()
    dag = admg_to_latent_variable_dag(graph, tag=tag)
    fixed_latent = {node for node, data in dag.nodes(data=True) if data[tag]}
    return _help(
        graph=dag,
        cause=cause,
        effect=effect,
        fixed_observed={cause, effect},
        fixed_latent=fixed_latent,
        tag=tag,
        stop=stop,
    )


def taheri_design_dag(
    graph: nx.DiGraph,
    cause: str,
    effect: str,
    *,
    tag: Optional[str] = None,
    stop: Optional[int] = None,
) -> List[Result]:
    """Run the brute force implementation of the Taheri Design algorithm on a DAG.

    Identify all latent variable configurations inducible over the given DAG that result
    in an identifiable ADMG under the causal query corresponding to the given cause/effect.

    :param graph: A regular DAG
    :param cause: The node that gets perturbed.
    :param effect: The node that we're interested in.
    :param tag: The key for node data describing whether it is latent.
        If None, defaults to :data:`y0.graph.DEFAULT_TAG`.
    :param stop: Largest combination to get (None means length of the list and is the default)
    :return: A list of LV-DAG identifiability results. Will be length 2^(|V| - 2)
    """
    return _help(
        graph=graph,
        cause=cause,
        effect=effect,
        fixed_observed={cause, effect},
        tag=tag,
        stop=stop,
    )


def _help(
    graph: nx.DiGraph,
    cause: str,
    effect: str,
    *,
    fixed_observed: Optional[Collection[str]] = None,
    fixed_latent: Optional[Collection[str]] = None,
    tag: Optional[str] = None,
    stop: Optional[int] = None,
) -> List[Result]:
    return [
        _get_result(
            lvdag=lvdag,
            latents=latents,
            observed=observed,
            cause=cause,
            effect=effect,
            tag=tag,
        )
        for latents, observed, lvdag in iterate_lvdags(
            graph,
            fixed_observed=fixed_observed,
            fixed_latents=fixed_latent,
            tag=tag,
            stop=stop,
        )
    ]


def _get_result(
    lvdag,
    latents,
    observed,
    cause,
    effect,
    *,
    tag: Optional[str] = None,
) -> Result:
    # Book keeping
    pre_nodes, pre_edges = lvdag.number_of_nodes(), lvdag.number_of_edges()

    # Apply the robin evans algorithms
    simplify_latent_dag(lvdag, tag=tag)
    post_nodes, post_edges = lvdag.number_of_nodes(), lvdag.number_of_edges()

    # Convert the latent variable DAG to an ADMG
    admg = admg_from_latent_variable_dag(lvdag, tag=tag)

    if cause not in admg.vertices:
        raise KeyError(f"ADMG missing cause: {cause}")
    if effect not in admg.vertices:
        raise KeyError(f"ADMG missing effect: {effect}")

    # Check if the ADMG is identifiable under the (simple) causal query
    query = P(Variable(effect) @ ~Variable(cause))
    identifiable = is_identifiable(admg, query)
<<<<<<< HEAD
    identifiability_expr = identify(Identification.from_query(graph=admg, query=query))
=======
    try:
        estimand = canonicalize(identify(Identification.from_expression(graph=admg, query=query)))
    except Unidentifiable:
        estimand = None
>>>>>>> 12b7e062

    return Result(
        identifiable,
        estimand=estimand,
        pre_nodes=pre_nodes,
        pre_edges=pre_edges,
        post_nodes=post_nodes,
        post_edges=post_edges,
        latents=sorted(latents),
        observed=sorted(observed),
        lvdag=lvdag,
        admg=admg,
    )


def iterate_lvdags(
    graph: nx.DiGraph,
    fixed_observed: Optional[Collection[str]] = None,
    fixed_latents: Optional[Collection[str]] = None,
    *,
    tag: Optional[str] = None,
    stop: Optional[int] = None,
) -> Iterable[Tuple[Set[str], Set[str], nx.DiGraph]]:
    """Iterate over all possible latent variable configurations for the given graph.

    :param graph: A regularDAG
    :param fixed_observed: Nodes to skip in the power set of all possible latent variables. Often, the cause and
        effect from a causal query will be used here to avoid setting them as latent (since they can not be).
    :param fixed_latents: Nodes to skip in the power set of all possible latent variables. Often, latent nodes
        from ADMG->LV-DAG conversion will go here.
    :param tag: The key for node data describing whether it is latent.
        If None, defaults to :data:`y0.graph.DEFAULT_TAG`.
    :param stop: Largest combination to get (None means length of the list and is the default)
    :yields: latent variable DAGs for all possible latent variable configurations over the original DAG
    """
    if tag is None:
        tag = DEFAULT_TAG

    fixed_observed = set() if not fixed_observed else set(fixed_observed)
    fixed_latents = set() if not fixed_latents else set(fixed_latents)

    inducible_nodes = set(graph)
    inducible_nodes.difference_update(fixed_observed)
    inducible_nodes.difference_update(fixed_latents)

    if stop is None:
        stop = len(inducible_nodes) - 1
    it = powerset(
        sorted(inducible_nodes),
        stop=stop,
        reverse=True,
        use_tqdm=True,
        tqdm_kwargs=dict(desc="LV powerset"),
    )

    graph = graph.copy()
    for node in fixed_observed:
        graph.nodes[node][tag] = False
    for node in fixed_latents:
        graph.nodes[node][tag] = True
    for induced_latents in map(set, it):
        yv = graph.copy()
        for node in inducible_nodes:
            yv.nodes[node][tag] = node in induced_latents
        yield induced_latents, inducible_nodes - induced_latents, yv  # type:ignore


def draw_results(
    results: Iterable[Result],
    path: Union[str, Path, Iterable[str], Iterable[Path]],
    ncols: int = 10,
    x_ratio: float = 4.2,
    y_ratio: float = 4.2,
    max_size: Optional[int] = None,
) -> None:
    """Draw identifiable ADMGs to a file."""
    import matplotlib.pyplot as plt

    if isinstance(path, str):
        path = [path]

    rendered_results = [result for result in results if result.identifiable]
    if max_size is not None:
        rendered_results = [
            result
            for result in results
            if len(result.admg.vertices) - len(result.latents) < max_size
        ]

    logger.debug("rendering %s identifiable queries", rendered_results)

    nrows = 1 + len(rendered_results) // ncols
    fig, axes = plt.subplots(ncols=ncols, nrows=nrows, figsize=(ncols * x_ratio, nrows * y_ratio))
    it = itt.zip_longest(axes.ravel(), tqdm(rendered_results, desc="generating chart"))
    for i, (ax, result) in enumerate(it, start=1):
        if result is None:
            ax.axis("off")
        else:
            mixed_graph = NxMixedGraph.from_admg(result.admg)  # type:ignore
            title = f"{i}) Latent: " + ", ".join(result.latents)
            if result.estimand is not None:
                title += f"\n${result.estimand.to_latex()}$"
            mixed_graph.draw(ax=ax, title="\n".join(textwrap.wrap(title, width=45)))

    fig.tight_layout()

    for _path in tqdm(path, desc="saving"):
        logger.info("saving to %s", _path)
        fig.savefig(_path, dpi=400)


def print_results(results: List[Result], file=None) -> None:
    """Print a set of results."""
    rows = [
        (
            i,
            result.identifiable,
            result.post_nodes - result.pre_nodes,
            result.post_edges - result.pre_edges,
            len(result.latents),
            ", ".join(result.latents),
        )
        for i, result in enumerate(results, start=1)
    ]
    print(
        tabulate(rows, headers=["Row", "ID?", "Node Simp.", "Edge Simp.", "N", "Latents"]),
        file=file,
    )


@click.command()
@verbose_option
def main():
    """Run the algorithm on the IGF graph with the PI3K/Erk example."""
    import pystow
    from y0.examples import igf_graph

    results = taheri_design_dag(igf_graph, cause="PI3K", effect="Erk", stop=3)
    # print_results(results)
    draw_results(
        results,
        [
            pystow.join("y0", name="ifg_identifiable_configs.png"),
            pystow.join("y0", name="ifg_identifiable_configs.svg"),
        ],
        ncols=3,
    )
    import sys
    sys.exit(0)

    from y0.resources import VIRAL_PATHOGENESIS_PATH
    from y0.graph import NxMixedGraph

    viral_pathogenesis_admg = NxMixedGraph.from_causalfusion_path(VIRAL_PATHOGENESIS_PATH)

    results = taheri_design_admg(
        viral_pathogenesis_admg, cause="EGFR", effect="CytokineStorm", stop=5
    )
    draw_results(
        results,
        [
            pystow.join("y0", name="viral_pathogenesis_egfr.png"),
            pystow.join("y0", name="viral_pathogenesis_egfr.svg"),
        ],
    )

    results = taheri_design_admg(
        viral_pathogenesis_admg, cause=r"sIL6R\alpha", effect="CytokineStorm", stop=5
    )
    draw_results(
        results,
        [
            pystow.join("y0", name="viral_pathogenesis_sIL6ra.png"),
            pystow.join("y0", name="viral_pathogenesis_sIL6ra.svg"),
        ],
    )


if __name__ == "__main__":
    main()<|MERGE_RESOLUTION|>--- conflicted
+++ resolved
@@ -18,11 +18,9 @@
 from tabulate import tabulate
 from tqdm import tqdm
 
-<<<<<<< HEAD
-from y0.algorithm.identify import Identification, identify
-=======
+
 from y0.algorithm.identify import Identification, Unidentifiable, identify
->>>>>>> 12b7e062
+
 from y0.algorithm.simplify_latent import simplify_latent_dag
 from y0.dsl import Expression, P, Variable
 from y0.graph import (
@@ -183,14 +181,10 @@
     # Check if the ADMG is identifiable under the (simple) causal query
     query = P(Variable(effect) @ ~Variable(cause))
     identifiable = is_identifiable(admg, query)
-<<<<<<< HEAD
-    identifiability_expr = identify(Identification.from_query(graph=admg, query=query))
-=======
     try:
         estimand = canonicalize(identify(Identification.from_expression(graph=admg, query=query)))
     except Unidentifiable:
         estimand = None
->>>>>>> 12b7e062
 
     return Result(
         identifiable,
@@ -339,6 +333,7 @@
         ncols=3,
     )
     import sys
+
     sys.exit(0)
 
     from y0.resources import VIRAL_PATHOGENESIS_PATH
