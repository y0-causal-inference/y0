# -*- coding: utf-8 -*-

"""An implementation of Sara Taheri's algorithm for using causal queries for experimental design.

.. seealso:: https://docs.google.com/presentation/d/1klBOjGtRkXOMSDgOCLChBTBJZ0dFxJPn9IPRLAlv_N8/edit?usp=sharing
"""

import itertools as itt
import logging
import textwrap
from pathlib import Path
from typing import Collection, Iterable, List, NamedTuple, Optional, Set, Tuple, Union

import click
import networkx as nx
from more_click import verbose_option
from tabulate import tabulate
from tqdm import tqdm

from y0.complexity import complexity
from y0.algorithm.identify import Identification, Unidentifiable, identify
from y0.algorithm.simplify_latent import simplify_latent_dag
from y0.dsl import Expression, P, Variable
from y0.graph import DEFAULT_TAG, NxMixedGraph
from y0.identify import is_identifiable
from y0.mutate import canonicalize
from y0.util.combinatorics import powerset

__all__ = [
    "taheri_design_admg",
    "taheri_design_dag",
    "Result",
    "draw_results",
]

logger = logging.getLogger(__name__)


class Result(NamedTuple):
    """Results from the LV-DAG check."""

    identifiable: bool
    #: The estimand returned from the related identification algorithm. Is none if not identifiable.
    estimand: Optional[Expression]
    pre_nodes: int
    pre_edges: int
    post_nodes: int
    post_edges: int
    latents: List[Variable]
    observed: List[Variable]
    lvdag: nx.DiGraph
    admg: NxMixedGraph


def taheri_design_admg(
    graph: NxMixedGraph,
    cause: Union[str, Variable],
    effect: Union[str, Variable],
    *,
    tag: Optional[str] = None,
    stop: Optional[int] = None,
) -> List[Result]:
    """Run the brute force implementation of the Taheri Design algorithm on an ADMG.

    :param graph: An ADMG
    :param cause: The node that gets perturbed.
    :param effect: The node that we're interested in.
    :param tag: The key for node data describing whether it is latent.
        If None, defaults to :data:`y0.graph.DEFAULT_TAG`.
    :param stop: Largest combination to get (None means length of the list and is the default)
    :return: A list of LV-DAG identifiability results. Will be length 2^(|V| - 2 - # bidirected edges)
    """
    if tag is None:
        tag = DEFAULT_TAG
    cause = Variable.norm(cause)
    effect = Variable.norm(effect)
    dag = graph.to_latent_variable_dag(tag=tag)
    fixed_latent = {node for node, data in dag.nodes(data=True) if data[tag]}
    return _help(
        graph=dag,
        cause=cause,
        effect=effect,
        fixed_observed={cause, effect},
        fixed_latent=fixed_latent,
        tag=tag,
        stop=stop,
    )


def taheri_design_dag(
    graph: nx.DiGraph,
    cause: Union[str, Variable],
    effect: Union[str, Variable],
    *,
    tag: Optional[str] = None,
    stop: Optional[int] = None,
) -> List[Result]:
    """Run the brute force implementation of the Taheri Design algorithm on a DAG.

    Identify all latent variable configurations inducible over the given DAG that result
    in an identifiable ADMG under the causal query corresponding to the given cause/effect.

    :param graph: A regular DAG
    :param cause: The node that gets perturbed.
    :param effect: The node that we're interested in.
    :param tag: The key for node data describing whether it is latent.
        If None, defaults to :data:`y0.graph.DEFAULT_TAG`.
    :param stop: Largest combination to get (None means length of the list and is the default)
    :return: A list of LV-DAG identifiability results. Will be length 2^(|V| - 2)
    """
    cause = Variable.norm(cause)
    effect = Variable.norm(effect)
    return _help(
        graph=graph,
        cause=cause,
        effect=effect,
        fixed_observed={cause, effect},
        tag=tag,
        stop=stop,
    )


def _help(
    graph: nx.DiGraph,
    cause: Variable,
    effect: Variable,
    *,
    fixed_observed: Optional[Collection[Variable]] = None,
    fixed_latent: Optional[Collection[Variable]] = None,
    tag: Optional[str] = None,
    stop: Optional[int] = None,
) -> List[Result]:
    return [
        _get_result(
            lvdag=lvdag,
            latents=latents,
            observed=observed,
            cause=cause,
            effect=effect,
            tag=tag,
        )
        for latents, observed, lvdag in iterate_lvdags(
            graph,
            fixed_observed=fixed_observed,
            fixed_latents=fixed_latent,
            tag=tag,
            stop=stop,
        )
    ]


def _get_result(
    lvdag: nx.DiGraph,
    latents: Collection[Variable],
    observed: Collection[Variable],
    cause: Variable,
    effect: Variable,
    *,
    tag: Optional[str] = None,
) -> Result:
    # Book keeping
    pre_nodes, pre_edges = lvdag.number_of_nodes(), lvdag.number_of_edges()

    # Apply the robin evans algorithms
    simplify_latent_dag(lvdag, tag=tag)
    post_nodes, post_edges = lvdag.number_of_nodes(), lvdag.number_of_edges()

    # Convert the latent variable DAG to an ADMG
    admg = NxMixedGraph.from_latent_variable_dag(lvdag, tag=tag)

    if cause not in admg.nodes():
        raise KeyError(f"ADMG missing cause: {cause}")
    if effect not in admg.nodes():
        raise KeyError(f"ADMG missing effect: {effect}")

    # Check if the ADMG is identifiable under the (simple) causal query
    query = P(effect @ ~cause)
    identifiable = is_identifiable(admg, query)
    try:
        estimand: Optional[Expression] = canonicalize(
            identify(Identification.from_expression(graph=admg, query=query))
        )
    except Unidentifiable:
        estimand = None

    return Result(
        identifiable,
        estimand=estimand,
        pre_nodes=pre_nodes,
        pre_edges=pre_edges,
        post_nodes=post_nodes,
        post_edges=post_edges,
        latents=sorted(latents),
        observed=sorted(observed),
        lvdag=lvdag,
        admg=admg,
    )


def iterate_lvdags(
    graph: nx.DiGraph,
    fixed_observed: Optional[Collection[Variable]] = None,
    fixed_latents: Optional[Collection[Variable]] = None,
    *,
    tag: Optional[str] = None,
    stop: Optional[int] = None,
) -> Iterable[Tuple[Set[Variable], Set[Variable], nx.DiGraph]]:
    """Iterate over all possible latent variable configurations for the given graph.

    :param graph: A regular DAG
    :param fixed_observed: Nodes to skip in the power set of all possible latent variables. Often, the cause and
        effect from a causal query will be used here to avoid setting them as latent (since they can not be).
    :param fixed_latents: Nodes to skip in the power set of all possible latent variables. Often, latent nodes
        from ADMG->LV-DAG conversion will go here.
    :param tag: The key for node data describing whether it is latent.
        If None, defaults to :data:`y0.graph.DEFAULT_TAG`.
    :param stop: Largest combination to get (None means length of the list and is the default)
    :yields: latent variable DAGs for all possible latent variable configurations over the original DAG
    """
    if tag is None:
        tag = DEFAULT_TAG

    fixed_observed = set() if not fixed_observed else set(fixed_observed)
    fixed_latents = set() if not fixed_latents else set(fixed_latents)

    inducible_nodes: Set[Variable] = set(graph)
    inducible_nodes.difference_update(fixed_observed)
    inducible_nodes.difference_update(fixed_latents)

    if stop is None:
        stop = len(inducible_nodes) - 1
    it: Iterable[Set[Variable]] = map(
        set,
        powerset(
            sorted(inducible_nodes),
            stop=stop,
            reverse=True,
            use_tqdm=True,
            tqdm_kwargs=dict(desc="LV powerset"),
        ),
    )

    graph = graph.copy()
    for node in fixed_observed:
        graph.nodes[node][tag] = False
    for node in fixed_latents:
        graph.nodes[node][tag] = True
    for induced_latents in it:
        yv = graph.copy()
        for node in inducible_nodes:
            yv.nodes[node][tag] = node in induced_latents
        yield induced_latents, inducible_nodes - induced_latents, yv  # type:ignore


def draw_results(
    results: Iterable[Result],
    path: Union[str, Path, Iterable[str], Iterable[Path]],
    ncols: int = 10,
    x_ratio: float = 4.2,
    y_ratio: float = 4.2,
    max_size: Optional[int] = None,
) -> None:
    """Draw identifiable ADMGs to a file."""
    import matplotlib.pyplot as plt

    if isinstance(path, str):
        path = [path]

    rendered_results = [result for result in results if result.identifiable]
    if max_size is not None:
        rendered_results = [
            result
            for result in results
            if len(result.admg.nodes()) - len(result.latents) < max_size
        ]

    logger.debug("rendering %s identifiable queries", rendered_results)

    nrows = 1 + len(rendered_results) // ncols
    fig, axes = plt.subplots(ncols=ncols, nrows=nrows, figsize=(ncols * x_ratio, nrows * y_ratio))
    it = itt.zip_longest(axes.ravel(), tqdm(rendered_results, desc="generating chart"))
    for i, (ax, result) in enumerate(it, start=1):
        if result is None:
            ax.axis("off")
        else:
<<<<<<< HEAD
            mixed_graph = NxMixedGraph.from_admg(result.admg)  # type:ignore
            estimand_complexity = complexity(result.estimand)
            title = f"{i}) Latent: " + ", ".join(result.latents)
=======
            mixed_graph = result.admg
            title = f"{i}) Latent: " + ", ".join(f"${v.to_latex()}$" for v in result.latents)
>>>>>>> 4e14a04d
            if result.estimand is not None:
                title += f"\n${result.estimand.to_latex()}$\n$C={estimand_complexity}$"
            mixed_graph.draw(ax=ax, title="\n".join(textwrap.wrap(title, width=45)))

    fig.tight_layout()

    for _path in tqdm(path, desc="saving"):
        logger.info("saving to %s", _path)
        fig.savefig(_path, dpi=400)


def print_results(results: List[Result], file=None) -> None:
    """Print a set of results."""
    rows = [
        (
            i,
            result.identifiable,
            result.post_nodes - result.pre_nodes,
            result.post_edges - result.pre_edges,
            len(result.latents),
            ", ".join(f"${v.to_latex()}$" for v in result.latents),
        )
        for i, result in enumerate(results, start=1)
    ]
    print(
        tabulate(rows, headers=["Row", "ID?", "Node Simp.", "Edge Simp.", "N", "Latents"]),
        file=file,
    )


@click.command()
@verbose_option
def main():
    """Run the algorithm on the IGF graph with the PI3K/Erk example."""
    import pystow

    from y0.examples import igf_example

    results = taheri_design_dag(igf_example.graph.directed, cause="PI3K", effect="Erk", stop=3)
    # print_results(results)
    draw_results(
        results,
        [
            pystow.join("y0", name="ifg_identifiable_configs.png"),
            pystow.join("y0", name="ifg_identifiable_configs.svg"),
        ],
        ncols=3,
    )
    import sys

    sys.exit(0)

    from y0.graph import NxMixedGraph
    from y0.resources import VIRAL_PATHOGENESIS_PATH

    viral_pathogenesis_admg = NxMixedGraph.from_causalfusion_path(VIRAL_PATHOGENESIS_PATH)

    results = taheri_design_admg(
        viral_pathogenesis_admg, cause="EGFR", effect="CytokineStorm", stop=5
    )
    draw_results(
        results,
        [
            pystow.join("y0", name="viral_pathogenesis_egfr.png"),
            pystow.join("y0", name="viral_pathogenesis_egfr.svg"),
        ],
    )

    results = taheri_design_admg(
        viral_pathogenesis_admg, cause=r"sIL6R\alpha", effect="CytokineStorm", stop=5
    )
    draw_results(
        results,
        [
            pystow.join("y0", name="viral_pathogenesis_sIL6ra.png"),
            pystow.join("y0", name="viral_pathogenesis_sIL6ra.svg"),
        ],
    )


if __name__ == "__main__":
    main()<|MERGE_RESOLUTION|>--- conflicted
+++ resolved
@@ -283,14 +283,9 @@
         if result is None:
             ax.axis("off")
         else:
-<<<<<<< HEAD
-            mixed_graph = NxMixedGraph.from_admg(result.admg)  # type:ignore
-            estimand_complexity = complexity(result.estimand)
-            title = f"{i}) Latent: " + ", ".join(result.latents)
-=======
             mixed_graph = result.admg
             title = f"{i}) Latent: " + ", ".join(f"${v.to_latex()}$" for v in result.latents)
->>>>>>> 4e14a04d
+            estimand_complexity = complexity(result.estimand)
             if result.estimand is not None:
                 title += f"\n${result.estimand.to_latex()}$\n$C={estimand_complexity}$"
             mixed_graph.draw(ax=ax, title="\n".join(textwrap.wrap(title, width=45)))
