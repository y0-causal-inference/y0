"""An implementation of the identification algorithm."""

from collections.abc import Sequence

from .utils import Identification, Unidentifiable
from ...dsl import Expression, P, Probability, Product, Sum, Variable
from ...graph import NxMixedGraph

__all__ = [
    "identify",
]


def identify(identification: Identification) -> Expression:
    """Run the ID algorithm from [shpitser2006]_.

    :param identification: The identification tuple
    :returns: the expression corresponding to the identification
    :raises Unidentifiable: If no appropriate identification can be found

<<<<<<< HEAD
    If you have an instance of a :class:`y0.graph.NxMixedGraph` and a
    query as an instance of a :class:`y0.dsl.Probability`, use the following:

    .. code-block:: python

        from y0.algorithm.identify import identify, Identification
        graph = ...
        query = ...
        identification = Identification.from_expression(graph=graph, query=query)
        estimand = identify(identification)
=======
    See also :func:`identify_outcomes` for a more idiomatic way of running
    the ID algorithm given a graph, treatments, and outcomes.
>>>>>>> f9b74de2
    """
    graph = identification.graph
    treatments = identification.treatments
    outcomes = identification.outcomes
    vertices = set(graph.nodes())

    # line 1
    if not treatments:
        return line_1(identification)

    # line 2
    outcomes_and_ancestors = graph.ancestors_inclusive(outcomes)
    not_outcomes_or_ancestors = vertices.difference(outcomes_and_ancestors)
    if not_outcomes_or_ancestors:
        return identify(line_2(identification))

    # line 3
    no_effect_on_outcome = graph.get_no_effect_on_outcomes(treatments, outcomes)
    if no_effect_on_outcome:
        return identify(line_3(identification))

    # line 4
    graph_without_treatments = graph.remove_nodes_from(treatments)
    if not graph_without_treatments.is_connected():
        expression = Product.safe(map(identify, line_4(identification)))
        return Sum.safe(
            expression=expression,
            ranges=vertices.difference(outcomes | treatments),
        )

    # line 5
    if graph.is_connected():  # e.g., there's only 1 c-component, and it encompasses all vertices
        raise Unidentifiable(graph.nodes(), graph_without_treatments.districts())

    # line 6
    district_without_treatment = _get_single_district(graph_without_treatments)

    if district_without_treatment in graph.districts():
        parents = list(graph.topological_sort())
        expression = Product.safe(p_parents(v, parents) for v in district_without_treatment)
        ranges = district_without_treatment - outcomes
        return Sum.safe(
            expression=expression,
            ranges=ranges,
        )

    # line 7
    return identify(line_7(identification))


def _get_single_district(graph: NxMixedGraph) -> frozenset[Variable]:
    districts = graph.districts()
    if len(districts) != 1:
        raise RuntimeError
    return districts.pop()


def line_1(identification: Identification) -> Expression:
    r"""Run line 1 of identification algorithm.

    If no action has been taken, the effect on :math:`\mathbf Y` is just the marginal of
    the observational distribution

    :param identification: The data structure with the treatment, outcomes, estimand, and graph
    :returns:  The marginal of the outcome variables
    """
    outcomes = identification.outcomes
    vertices = set(identification.graph.nodes())
    return Sum.safe(
        expression=identification.estimand,
        ranges=vertices.difference(outcomes),
    )


def line_2(identification: Identification) -> Identification:
    r"""Run line 2 of the identification algorithm.

    If we are interested in the effect on :math:`\mathbf Y`, it is sufficient to restrict our attention
    on the parts of the model ancestral to :math:`\mathbf Y`.

    .. math::

        \text{if }\mathbf V - An(\mathbf Y)_G \neq \emptyset \\
        \text{ return } \mathbf{ ID}\left(\mathbf y, \mathbf x\cap An(\mathbf Y)_G, \sum_{\mathbf V -
         An(Y)_G}P, G_{An(\mathbf Y)}\right)

    :param identification: The data structure with the treatment, outcomes, estimand, and graph
    :returns: The new estimand
    :raises ValueError: If the line 2 precondition is not met
    """
    graph = identification.graph
    treatments = identification.treatments
    outcomes = identification.outcomes

    vertices = set(graph.nodes())
    outcomes_and_ancestors = graph.ancestors_inclusive(outcomes)
    not_outcomes_or_ancestors = vertices.difference(outcomes_and_ancestors)
    outcome_ancestral_graph = graph.subgraph(outcomes_and_ancestors)

    if not not_outcomes_or_ancestors:
        raise ValueError("line 2 precondition not met")
    return Identification.from_parts(
        outcomes=outcomes,
        treatments=treatments & outcomes_and_ancestors,
        estimand=Sum.safe(expression=identification.estimand, ranges=not_outcomes_or_ancestors),
        graph=outcome_ancestral_graph,
    )


def line_3(identification: Identification) -> Identification:
    r"""Run line 3 of the identification algorithm.

    Forces an action on any node where such an action would have no
    effect on :math:\mathbf Y`—assuming we already acted on
    :math:`\mathbf X`. Since actions remove incoming arrows, we can
    view line 3 as simplifying the causal graph we consider by
    removing certain arcs from the graph, without affecting the
    overall answer.

    :param identification: The data structure with the treatment, outcomes, estimand, and graph
    :returns: The new estimand
    :raises ValueError: If the preconditions for line 3 aren't met.
    """
    outcomes = identification.outcomes
    treatments = identification.treatments
    graph = identification.graph

    no_effect_on_outcome = graph.get_no_effect_on_outcomes(treatments, outcomes)
    if not no_effect_on_outcome:
        raise ValueError(
            'Line 3 precondition not met. There were no variables in "no_effect_on_outcome"'
        )

    return identification.with_treatments(no_effect_on_outcome)


def line_4(identification: Identification) -> list[Identification]:
    r"""Run line 4 of the identification algorithm.

    The key line of the algorithm, it decomposes the problem into a set
    of smaller problems using the key property of *c-component
    factorization* of causal models. If the entire graph is a single
    C-component already, further problem decomposition is impossible,
    and we must provide base cases. :math:`\mathbf{ID}` has three base
    cases.

    :param identification: The data structure with the treatment, outcomes, estimand, and graph
    :returns: A list of new estimands
    :raises ValueError: If the precondition that there are more than 1 districts without treatments is not met
    """
    treatments = identification.treatments
    estimand = identification.estimand
    graph = identification.graph
    vertices = set(graph.nodes())

    # line 4
    graph_without_treatments = graph.remove_nodes_from(treatments)
    districts_without_treatment = graph_without_treatments.districts()
    if len(districts_without_treatment) <= 1:
        raise ValueError("Line 4 precondition not met")
    return [
        Identification.from_parts(
            outcomes=set(district_without_treatment),
            treatments=vertices - district_without_treatment,
            estimand=estimand,
            graph=graph,
        )
        for district_without_treatment in districts_without_treatment
    ]


def line_5(identification: Identification) -> None:
    r"""Run line 5 of the identification algorithm.

    Fails because it finds two C-components, the graph :math:`G`
    itself, and a subgraph :math:`S` that does not contain any
    :math:`\mathbf X` nodes. But that is exactly one of the properties
    of C-forests that make up a hedge. In fact, it turns out that it
    is always possible to recover a hedge from these two c-components.

    :param identification: The data structure with the treatment, outcomes, estimand, and graph
    :raises Unidentifiable: If line 5 realizes that identification is not possible
    """
    treatments = identification.treatments
    graph = identification.graph
    vertices = set(graph.nodes())
    graph_without_treatments = graph.remove_nodes_from(treatments)
    districts_without_treatment = graph_without_treatments.districts()

    # line 5
    districts = graph.districts()
    if districts == {frozenset(vertices)}:
        raise Unidentifiable(districts, districts_without_treatment)


def line_6(identification: Identification) -> Expression:
    r"""Run line 6 of the identification algorithm.

    Asserts that if there are no bidirected arcs from :math:`X` to the other nodes in the current subproblem
    under consideration, then we can replace acting on :math:`X` by conditioning, and thus solve the subproblem.

    ..math::

        \text{ if }S\in C(G) \\
        \text{ return }\sum_{S - \mathbf y}\prod_{\{i|V_i\in S\}}P\left(v_i|v_\pi^{(i-1)}\right)

    :param identification: The data structure with the treatment, outcomes, estimand, and graph
    :returns: A list of new estimands
    :raises ValueError: If line 6 precondition is not met
    """
    outcomes = identification.outcomes
    treatments = identification.treatments
    graph = identification.graph

    districts = graph.districts()
    graph_without_treatments = graph.remove_nodes_from(treatments)
    district_without_treatments = _get_single_district(graph_without_treatments)

    # line 6
    if district_without_treatments not in districts:
        raise ValueError("Line 6 precondition not met")

    parents = list(graph.topological_sort())
    expression = Product.safe(p_parents(v, parents) for v in district_without_treatments)
    ranges = district_without_treatments - outcomes
    return Sum.safe(
        expression=expression,
        ranges=ranges,
    )


def line_7(identification: Identification) -> Identification:
    r"""Run line 7 of the identification algorithm.

    The most complex case where :math:`\mathbf X` is partitioned into
    two sets, :math:`\mathbf W` which contain bidirected arcs into
    other nodes in the subproblem, and :math:`\mathbf Z` which do
    not. In this situation, identifying :math:`P(\mathbf y|do(\mathbf
    x))` from :math:`P(v)` is equivalent to identifying
    :math:`P(\mathbf y|do(\mathbf w))` from :math:`P(\mathbf
    V|do(\mathbf z))`, since :math:`P(\mathbf y|do(\mathbf x)) =
    P(\mathbf y|do(\mathbf w), do(\mathbf z))`. But the term
    :math:`P(\mathbf V|do(\mathbf z))` is identifiable using the
    previous base case, so we can consider the subproblem of
    identifying :math:`P(\mathbf y|do(\mathbf w))`

    .. math::

       \text{ if }(\exists S')S\subset S'\in C(G) \\
       \text{ return }\mathbf{ID}\left(\mathbf y, \mathbf x\cap S',
       \prod_{\{i|V_i\in S'\}}P(V_i|V_\pi^{(i-1)}\cap S', V_\pi^{(i-1)} -
       S'), G_{S'}\right)

    :param identification: The data structure with the treatment, outcomes, estimand, and graph
    :returns: A new estimand
    :raises ValueError: If line 7 does not find a suitable district
    """
    outcomes = identification.outcomes
    treatments = identification.treatments
    graph = identification.graph

    graph_without_treatments = graph.remove_nodes_from(treatments)
    # line 7 precondition requires single district
    district_without_treatments = _get_single_district(graph_without_treatments)

    # line 7
    for district in graph.districts():
        if district_without_treatments < district:
            parents = list(graph.topological_sort())
            return Identification.from_parts(
                outcomes=outcomes,
                treatments=treatments & district,
                estimand=Product.safe(p_parents(v, parents) for v in district),
                graph=graph.subgraph(district),
            )

    raise ValueError("Could not identify suitable district")


def p_parents(child: Variable, ordering: Sequence[Variable]) -> Probability:
    """Get a probability expression based on a topological ordering.

    :param child: The child variable
    :param ordering: A topologically ordered sequence of all variables. All occurring before the
        child will be used as parents.
    :return: A probability expression
    """
    return P(child | ordering[: ordering.index(child)])<|MERGE_RESOLUTION|>--- conflicted
+++ resolved
@@ -18,7 +18,6 @@
     :returns: the expression corresponding to the identification
     :raises Unidentifiable: If no appropriate identification can be found
 
-<<<<<<< HEAD
     If you have an instance of a :class:`y0.graph.NxMixedGraph` and a
     query as an instance of a :class:`y0.dsl.Probability`, use the following:
 
@@ -29,10 +28,9 @@
         query = ...
         identification = Identification.from_expression(graph=graph, query=query)
         estimand = identify(identification)
-=======
+
     See also :func:`identify_outcomes` for a more idiomatic way of running
     the ID algorithm given a graph, treatments, and outcomes.
->>>>>>> f9b74de2
     """
     graph = identification.graph
     treatments = identification.treatments
