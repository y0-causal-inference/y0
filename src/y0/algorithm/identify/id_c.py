# -*- coding: utf-8 -*-

"""Implementation of the IDC algorithm."""

from .id_std import identify
from .utils import Identification
from ..conditional_independencies import are_d_separated
from ...dsl import Expression, Variable

__all__ = [
    "idc",
    "rule_2_of_do_calculus_applies",
]


def idc(identification: Identification) -> Expression:
    """Run the IDC algorithm.

    :param identification: The identification tuple
    :returns: An expression created by the :func:`identify` algorithm after simplifying the original query
    """
    for condition in identification.conditions:
        if rule_2_of_do_calculus_applies(identification=identification, condition=condition):
            return idc(identification.exchange_observation_with_action(condition))

    # Run ID algorithm
    return identify(identification.uncondition()).marginalize(identification.outcomes)


def rule_2_of_do_calculus_applies(identification: Identification, condition: Variable) -> bool:
    r"""Check if Rule 2 of the Do-Calculus applies to the conditioned variable.

    :param identification: The identification tuple
    :param condition: The condition to check
    :returns: If rule 2 applies, see below.

    If Rule 2 of the do calculus applies to the conditioned variable, then it can be converted to a do variable.

    .. math::

        \newcommand\ci{\perp\!\!\!\perp}
        \newcommand{\ubar}[1]{\underset{\bar{}}{#1}}
        \newcommand{\obar}[1]{\overset{\bar{}}{#1}}
        \text{if } (\exists Z \in \mathbf{Z})(\mathbf{Y} \ci Z | \mathbf{X}, \mathbf{Z}
        - \{Z\})_{G_{\bar{\mathbf{X}}\ubar{Z}}} \\
        \text{then } P(\mathbf{Y}|do(\mathbf{X}),\mathbf{Z}) = P(\mathbf Y|do(\mathbf X), do(Z), \mathbf{Z} - \{Z\})
    """
    graph = identification.graph
    treatments = identification.treatments
    conditions = treatments | (identification.conditions - {condition})

<<<<<<< HEAD
    # TODO give a better name
    graph_mod = graph.remove_in_edges(treatments).remove_out_edges([condition])
=======
    graph_mod = graph.remove_in_edges(treatments).remove_out_edges(condition)
>>>>>>> 961c8eba

    judgements = [
        are_d_separated(graph_mod, outcome, condition, conditions=conditions)
        for outcome in identification.outcomes
    ]
    return all(judgement.separated for judgement in judgements)<|MERGE_RESOLUTION|>--- conflicted
+++ resolved
@@ -49,12 +49,7 @@
     treatments = identification.treatments
     conditions = treatments | (identification.conditions - {condition})
 
-<<<<<<< HEAD
-    # TODO give a better name
-    graph_mod = graph.remove_in_edges(treatments).remove_out_edges([condition])
-=======
     graph_mod = graph.remove_in_edges(treatments).remove_out_edges(condition)
->>>>>>> 961c8eba
 
     judgements = [
         are_d_separated(graph_mod, outcome, condition, conditions=conditions)
