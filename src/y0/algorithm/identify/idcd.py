"""IDCD Algorithm Implementation (Algorithm 1, Lines 13-28) from Forré & Mooij (2019)."""

import logging

from ..identify import Unidentifiable
from ..ioscm.utils import (
    get_apt_order,
    get_consolidated_district,
    get_strongly_connected_components,
)
from ...dsl import Expression, Product, Variable
from ...graph import NxMixedGraph

__all__ = ["idcd"]

logger = logging.getLogger(__name__)


def idcd(
    graph: NxMixedGraph,
    targets: set[Variable],
    district: set[Variable],
    distribution: Expression,
    *,
    _number_recursions: int = 0,
) -> Expression:
    r"""Identify causal effects within consolidated districts of cyclic graphs.

    This implements Algorithm 1, Lines 13-28 from [forré20a]_. IDCD is a helper function
    called by the main ID algorithm at Line 5.

    Let $G$ be a directed mixed graph (DMG), $C \subseteq D \subseteq V$ where $D$ is a
    consolidated district with $\text{CD}(G_D) = \{D\}$, and $Q[D]$ is a probability
    distribution over $D$. IDCD identifies the causal effect $Q[C]$ by recursively
    shrinking the district through ancestral closure and SCC decomposition.

    :param graph: The causal directed mixed graph (may contain cycles).
    :param targets: Target set of variables to identify within district D.
    :param district: Consolidated district containing C.
    :param distribution: Probability distribution over district D.
    :param _number_recursions: Recursion depth tracker for logging.

    :returns: Identified causal effect Q[C].

    :raises ValueError: If preconditions are violated (C ⊆ D ⊆ V).
    :raises Unidentifiable: If causal effect cannot be identified.
    """
    # line 14 -
    validate_preconditions(graph, targets, district, _number_recursions)

    # line 15: A <- An^G[D](C)
    subgraph_d = graph.subgraph(district)
    ancestral_closure = subgraph_d.ancestors_inclusive(targets) & district
    logger.debug(
        f"[{_number_recursions}]: Line 15 - A = {sorted(ancestral_closure)}, |A| = {len(ancestral_closure)}"
    )

    # line 16
    distribution_a = marginalize_to_ancestors(
        distribution, district, ancestral_closure, _number_recursions
    )

    # lines 17-18
    if ancestral_closure == targets:
        logger.debug(f"[{_number_recursions}]: Lines 17-18 - SUCCESS (Ancestral closure = targets)")
        return distribution_a

    # lines 19-20
    if ancestral_closure == district:
        logger.debug(
            f"[{_number_recursions}]: Lines 19-20 - FAILURE (Ancestral closure = district)"
        )
        raise Unidentifiable(
            f"Cannot identify causal effect on targets {sorted(targets)}."
            f"Reason: Ancestral closure equals district: "
            f"Targets: {sorted(targets)}, "
            f"District: {sorted(district)}, "
            f"Ancestral Closure: {sorted(ancestral_closure)}"
        )

    # TODO implement test for this in test_invalid_subsets_raise
    # checking recursive case (must have targets ⊊ ancestral_closure ⊊ district)
    # strict subsets: targets and ancestral_closure must be strictly smaller
    if not (targets < ancestral_closure and ancestral_closure < district):
        raise ValueError(
            f"Unexpected state: expected targets ⊊ ancestral_closure ⊊ district, but got "
            f"targets={sorted(targets)}, ancestral_closure={sorted(ancestral_closure)}, district={sorted(district)}"
        )

    # lines 21-26
    return identify_through_scc_decomposition(
        graph, targets, ancestral_closure, original_distribution=distribution
    )


# ------------------------------------------------------------
def validate_preconditions(
    graph: NxMixedGraph,
    targets: set[Variable],
    district: set[Variable],  # district containing C
    recursion_level: int = 0,
) -> None:
    """Validate IDCD algorithm preconditions.

    Line 14: require C ⊆ D ⊆ V

    Ensures that:

    1. Target set C is non-empty and contained within district D.
    2. District D is non-empty and contained within graph nodes V
    3. D forms a single consolidated district in subgraph G[D].

    :param graph: The causal graph.
    :param targets: Target variable set.
    :param district: Consolidated district containing targets.
    :param recursion_level: Current recursion depth for logging.

    :raises ValueError: If any precondition is violated.

    References: Algorithm 1, Line 14 from Forré & Mooij (2019)
    """
    nodes = set(graph.nodes())

    # check C is non-empty
    if not targets:
        raise ValueError("Target set C cannot be empty")

    # check D is non-empty
    if not district:
        raise ValueError("District D cannot be empty")

    # check C ⊆ D
    if not targets.issubset(district):
        raise ValueError(
            f"Target must be subset of district. "
            f"C={sorted(targets)}, D={sorted(district)}, C\\D={sorted(targets - district)}"
        )

    if not district.issubset(nodes):
        raise ValueError(
            f"District must be subset of graph nodes. "
            f"D={district}, V={nodes}, D\\V={district - nodes}"
        )

    logger.debug(
        f"[{recursion_level}]: Line 14 - Preconditions satisfied: "
        f"C={sorted(targets)}, D={sorted(district)}, |V|={len(nodes)}"
    )


# ---------------------------------------------------------


def marginalize_to_ancestors(
    distribution: Expression,
    district: set[Variable],
    ancestral_closure: set[Variable],
    recursion_level: int = 0,
) -> Expression:
    r"""Marginalize distribution to ancestral closure.

    Implements Algorithm 1, Line 16: Q[A] ← ∫ Q[D] d(x_{D\A})

    Marginalizes Q[D] over variables D\A using apt-order for deterministic ordering.

    :param distribution: Distribution over D.
    :param district: District.
    :param ancestral_closure: Ancestral closure.
    :param recursion_level: Current recursion depth for logging.

    :returns: Distribution Q[A].
    """
    marginalize_out = district - ancestral_closure

    if not marginalize_out:
        logger.debug(
            f"[{recursion_level}]: Line 16 - No marginalization (district = ancestral_closure)"
        )
        return distribution

    logger.debug(f"[{recursion_level}]: Line 16 - Marginalizing out {len(marginalize_out)} vars")
    return distribution.marginalize(marginalize_out)


# ---------------------------------------------------------
def identify_through_scc_decomposition(
    graph: NxMixedGraph,
    targets: set[Variable],
    ancestral_closure: set[Variable],
    original_distribution: Expression,
    recursion_level: int = 0,
) -> Expression:
    r"""Identify causal effect through SCC decomposition.

    - Line 22: Loop over SCCs in G[A] where S ⊆ Cd^G[A](C)
    - Line 23: Compute R_A[S] ← P(S | Pred^G_<(S) ∩ A, do(J U V - A))
    - Line 25: Q[Cd^G[A](C)] ← ⊗ R_A[S]
    - Line 26: Recursive IDCD call

    :param graph: The full causal graph.
    :param targets: Target variable set.
    :param ancestral_closure: Ancestral closure.
    :param district: Original district.
    :param recursion_level: Current recursion depth.

    :returns: Result of recursive IDCD call.
    """
    logger.debug(f"[{recursion_level}]: Lines 21-26 - Recursive case (C ⊂ A ⊂ D)")

    subgraph_a = graph.subgraph(ancestral_closure)
    sccs = get_strongly_connected_components(subgraph_a)
    consolidated_district_a = get_consolidated_district(subgraph_a, targets)

    # line 22
    # TODO - add test for no relevant SCCs found
    relevant_sccs = [scc for scc in sccs if scc.issubset(consolidated_district_a)]

    if not relevant_sccs:
        raise Unidentifiable(f"No SCCs in Cd^G[A](C) = {sorted(consolidated_district_a)}")

    logger.debug(f"[{recursion_level}]: Line 22 - {len(relevant_sccs)} relevant SCCs")

    nodes = set(graph.nodes())
    intervention_set = nodes - ancestral_closure

    # line 23
    scc_distributions = compute_scc_distributions(
        graph=graph,
        subgraph_a=subgraph_a,
        relevant_sccs=relevant_sccs,
        ancestral_closure=ancestral_closure,
        original_distribution=original_distribution,
        intervention_set=intervention_set,
    )

    # line 25
    logger.debug(f"[{recursion_level}]: Line 25 - Product over {len(scc_distributions)} SCCs")
    district_distribution = Product.safe(scc_distributions.values())

    # line 26
    logger.debug(f"[{recursion_level}]: Line 26 - Recursive call")
    return idcd(
        graph=graph,
        targets=targets,
        district=consolidated_district_a,
        distribution=district_distribution,
        _number_recursions=recursion_level + 1,
    )


# ---------------------------------------------------------


def compute_scc_distributions(
    graph: NxMixedGraph,
    subgraph_a: NxMixedGraph,
    relevant_sccs: list[frozenset[Variable]],
    ancestral_closure: set[Variable],
    original_distribution: Expression,
    intervention_set: set[Variable],
) -> dict[frozenset[Variable], Expression]:
    r"""Compute distributions for each strongly connected component (SCC).

    Implements Algorithm 1, Line 23: R_A[S] ← P(S | Pred^G_<(S) ∩ A, do

    This is another constructed expression using probability operations from the DSL library.

    For each SCC S, we calculate the conditional interventional distribution R_A[S]:
    - Start with the original distribution
    - Marginalize to keep only S and its predecessors
    - Condition on the predecessors to get P(S | predecessors)

    :param graph: The full causal graph.
    :param subgraph_a: Subgraph G[A].
    :param relevant_sccs: SCCs to process.
    :param ancestral_closure: Ancestral closure.
    :param original_distribution: Original distribution from IDCD call.
    :param intervention_set: Set of variables under intervention.
    :param recursion_level: Current recursion depth.

    :returns: Dictionary mapping each SCC to its distribution R_A[S].
    """
    apt_order_a = get_apt_order(subgraph_a)

    scc_distributions = {}

    for scc in relevant_sccs:
        predecessors = _get_apt_order_predecessors(scc, apt_order_a, ancestral_closure)

        scc_distribution = _calculate_scc_distribution(
            scc=scc,
            predecessors=predecessors,
            intervention_set=intervention_set,
            original_distribution=original_distribution,
            graph=graph,
        )

        scc_distributions[scc] = scc_distribution

    return scc_distributions


# ----------------------------------------------------------------


def _calculate_scc_distribution(
    scc: frozenset[Variable],
    predecessors: set[Variable],
    intervention_set: set[Variable],  # FIXME remove
    original_distribution: Expression,
    graph: NxMixedGraph,  # FIXME remove
) -> Expression:
    """Construct the distribution R_A[S] for a strongly connected component.

    This is a probability calculation using DSL operations:

    1. Start with the original distribution.
    2. Marginalize to keep only S and its predecessors.
    3. Condition on the predecessors to get P(S | predecessors).

    :param scc: The strongly connected component.
    :param predecessors: Predecessors of the SCC in apt-order.
    :param intervention_set: Set of variables under intervention.
    :param original_distribution: Original distribution.
    :param graph: The causal graph.

    :returns: Distribution R_A[S] for the SCC.
    """
    # get all variables in the original distribution
    all_variables = original_distribution.get_variables()

    # variables to keep: S union Pred^G_<(S)
    variables_to_keep = set(scc) | predecessors

    # variables to marginalize out:
    variables_to_marginalize = all_variables - variables_to_keep

    # Step 1: Marginalize original distribution to keep only S and predecessors
    if variables_to_marginalize:
        result = original_distribution.marginalize(variables_to_marginalize)
    else:
        result = original_distribution

    # Step 2: Condition on predecessors if any

    if predecessors:
<<<<<<< HEAD
        result = result.conditional(list(predecessors))
=======
        result = result.conditional(scc)
>>>>>>> 45c7242a

    logger.debug(f"Calculated SCC or R_A[{sorted(scc)}] = {result}")

    return result


# ---------------------------------------------------------


def _get_apt_order_predecessors(
    scc: frozenset[Variable],
    apt_order: list[Variable],
    ancestral_closure: set[Variable],
) -> set[Variable]:
    r"""Get predecessors of SCC in apt-order (helper for line 23).

    Computes Pred^G_<(S) ∩ A, which is the set of all variables that come before S in
    the apt-order and are within A.

    :param scc: The strongly connected component.
    :param apt_order: Apt-order for the graph.
    :param ancestral_closure: Set to intersect with.

    :returns: Set of predecessors Pred^G_<(S) ∩ A.
    """
    positions = [apt_order.index(v) for v in scc if v in apt_order]

    if not positions:
        return set()

    min_position = min(positions)
    return ancestral_closure.intersection(apt_order[:min_position])<|MERGE_RESOLUTION|>--- conflicted
+++ resolved
@@ -344,11 +344,7 @@
     # Step 2: Condition on predecessors if any
 
     if predecessors:
-<<<<<<< HEAD
-        result = result.conditional(list(predecessors))
-=======
         result = result.conditional(scc)
->>>>>>> 45c7242a
 
     logger.debug(f"Calculated SCC or R_A[{sorted(scc)}] = {result}")
 
