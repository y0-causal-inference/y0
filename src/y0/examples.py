--- conflicted
+++ resolved
@@ -6,7 +6,7 @@
 from __future__ import annotations
 
 from dataclasses import dataclass
-from typing import List, Optional, Sequence, Set
+from typing import List, Optional, Sequence, Set, Dict
 
 import networkx as nx
 import pandas as pd
@@ -33,7 +33,7 @@
     verma_constraints: Optional[Sequence[VermaConstraint]] = None
     conditional_independencies: Optional[Sequence[DSeparationJudgement]] = None
     data: Optional[pd.DataFrame] = None
-    identifications: Optional[List[Dict[Str, List[Identification]]]] = None
+    identifications: Optional[List[Dict[str, List[Identification]]]] = None
 
 
 u_2 = Variable("u_2")
@@ -749,7 +749,6 @@
     data=pd.read_csv(ASIA_PATH).replace({"yes": 1, "no": -1}),
 )
 
-<<<<<<< HEAD
 complete_hierarchy_figure_2c_example = Example(
     name="Shpitser et al (2008) figure 2d",
     reference="Shpitser, I., & Pearl, J. (2008). Complete Identification Methods for the Causal Hierarchy. "
@@ -801,8 +800,6 @@
     ),
 )
 
-=======
->>>>>>> f62cd940
 examples = [v for name, v in locals().items() if name.endswith("_example")]
 
 #: The IGF directed graph example from Sara
