--- conflicted
+++ resolved
@@ -142,9 +142,6 @@
 def generate_napkin_data(
     num_samples: int, treatments: dict[Variable, float] | None = None, *, seed: int | None = None
 ) -> pd.DataFrame:
-<<<<<<< HEAD
-    """Generate testing data for the napkin graph."""
-=======
     """Generate testing data for the napkin graph.
 
     :param num_samples: The number of samples to generate. Try 1000.
@@ -173,7 +170,6 @@
     >>> from y0.dsl import X, Z1
     >>> napkin_example.generate_data(1000, treatments={X: 1, Z1: 0})
     """
->>>>>>> f297b49a
     if treatments is None:
         treatments = {}
     generator = np.random.default_rng(seed)
