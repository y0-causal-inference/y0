--- conflicted
+++ resolved
@@ -12,10 +12,6 @@
 import pandas as pd
 
 from .algorithm.identify import Identification
-<<<<<<< HEAD
-from .dsl import Z1, Z2, Z3, Z4, Z5, D, P, Q, Sum, Variable, W, X, Y, Z
-from .graph import NxMixedGraph, str_nodes_to_expr_nodes
-=======
 from .dsl import (
     AA,
     W0,
@@ -46,7 +42,6 @@
     Z,
 )
 from .graph import NxMixedGraph
->>>>>>> 4fe45247
 from .resources import ASIA_PATH
 from .struct import DSeparationJudgement, VermaConstraint
 
@@ -423,60 +418,12 @@
 
 figure_9a = Example(
     name="Original causal diagram",
-<<<<<<< HEAD
-    reference="Shpitser, I., & Pearl, J. (2008). Complete Identification Methods for the Causal Hierarchy. ",
-    graph=str_nodes_to_expr_nodes(
-        NxMixedGraph.from_edges(
-            directed=[("X", "W"), ("W", "Y"), ("D", "Z"), ("Z", "Y")], undirected=[("X", "Y")]
-        )
-    ),
-=======
     reference="Shpitser, I., & Pearl, J. (2008). Complete Identification Methods for the Causal Hierarchy.",
     graph=NxMixedGraph.from_edges(directed=[(X, W), (W, Y), (D, Z), (Z, Y)], undirected=[(X, Y)]),
->>>>>>> 4fe45247
 )
 
 figure_9b = Example(
     name="Parallel worlds graph for :math:`P(y_x|x', x_d, d)`",
-<<<<<<< HEAD
-    reference="Shpitser, I., & Pearl, J. (2008). Complete Identification Methods for the Causal Hierarchy. ",
-    graph=str_nodes_to_expr_nodes(
-        NxMixedGraph.from_edges(
-            directed=[
-                ("X @ ~X", "W @ ~X"),
-                ("W @ ~X", "Y @ ~X"),
-                ("D @ ~X", "Z @ ~X"),
-                ("Z @ ~X", "Y @ ~X"),
-                ("X", "W"),
-                ("W", "Y"),
-                ("D", "Z"),
-                ("Z", "Y"),
-                ("X @ D", "W @ D"),
-                ("W @ D", "Y @ D"),
-                ("D @ D", "Z @ D"),
-                ("Z @ D", "Y @ D"),
-            ],
-            undirected=[
-                ("X", "Y"),
-                ("X @ D", "X"),
-                ("Y @ ~X", "Y"),
-                ("Y", "Y @ D"),
-                ("Y @ D", "Y @ ~X "),
-                ("X", "Y @ ~X"),
-                ("X @ D", "Y"),
-                ("X", "Y @ D"),
-                ("X @ D", "Y @ ~X"),
-                ("X @ D", "Y @ D"),
-                ("D @ ~X", "D"),
-                ("W @ ~X", "W"),
-                ("W", "W @ D"),
-                ("W @ D", "W @ ~X"),
-                ("Z @ ~X", "Z"),
-                ("Z", "Z @ D"),
-                ("Z @ ~X", "Z @ D"),
-            ],
-        )
-=======
     reference="Shpitser, I., & Pearl, J. (2008). Complete Identification Methods for the Causal Hierarchy.",
     graph=NxMixedGraph.from_edges(
         directed=[
@@ -512,37 +459,22 @@
             (Z, Z @ D),
             (Z @ ~X, Z @ D),
         ],
->>>>>>> 4fe45247
     ),
 )
 
 figure_9c = Example(
     name="Counterfactual graph for :math:`P(y_x | x', z_d, d)`",
-<<<<<<< HEAD
-    reference="Shpitser, I., & Pearl, J. (2008). Complete Identification Methods for the Causal Hierarchy. ",
-    graph=str_nodes_to_expr_nodes(
-        NxMixedGraph.from_edges(
-            directed=[("X @ ~X", "W @ ~X"), ("W @ ~X", "Y @ ~X"), ("D", "Z"), ("Z", "Y @ ~X")],
-            undirected=[("X", "Y @ ~X")],
-        )
-=======
     reference="Shpitser, I., & Pearl, J. (2008). Complete Identification Methods for the Causal Hierarchy.",
     graph=NxMixedGraph.from_edges(
         directed=[(X @ ~X, W @ ~X), (W @ ~X, Y @ ~X), (D, Z), (Z, Y @ ~X)],
         undirected=[(X, Y @ ~X)],
->>>>>>> 4fe45247
     ),
 )
 
 figure_9d = Example(
-<<<<<<< HEAD
-    name="Counterfactual graph resulting from application of make_counterfactual_graph() with joint distribution from which :math:`P(y_{x,z}|x')` is derived, namely  :math:`P(y_{x,z}, x')`",
-    reference="Shpitser, I., & Pearl, J. (2008). Complete Identification Methods for the Causal Hierarchy. ",
-=======
     name="Counterfactual graph resulting from application of make_counterfactual_graph() with"
     " joint distribution from which :math:`P(y_{x,z}|x')` is derived, namely  :math:`P(y_{x,z}, x')`",
     reference="Shpitser, I., & Pearl, J. (2008). Complete Identification Methods for the Causal Hierarchy.",
->>>>>>> 4fe45247
     graph=NxMixedGraph.from_edges(
         nodes=(X, X @ (Z, ~X), Z @ (Z, ~X), W @ (Z, ~X), Y @ (Z, ~X)),
         directed=[
@@ -556,11 +488,7 @@
 
 figure_9e = Example(
     name="Counterfactual graph for :math:`P(Y @ (~X, Z) | X)`",
-<<<<<<< HEAD
-    reference="Shpitser, I., & Pearl, J. (2008). Complete Identification Methods for the Causal Hierarchy. ",
-=======
-    reference="Shpitser, I., & Pearl, J. (2008). Complete Identification Methods for the Causal Hierarchy.",
->>>>>>> 4fe45247
+    reference="Shpitser, I., & Pearl, J. (2008). Complete Identification Methods for the Causal Hierarchy.",
     graph=NxMixedGraph.from_edges(
         nodes=(D, X, X @ (~X, Z), Z @ (~X, Z), W @ (~X, Z), Y @ (~X, Z)),
         directed=[(D, Z), (X @ (~X, Z), W @ (~X, Z)), (Z, Y @ (~X, Z)), (W @ (~X, Z), Y @ (~X, Z))],
@@ -569,41 +497,6 @@
 )
 
 figure_11a = Example(
-<<<<<<< HEAD
-    name="Intermediate graph obtained by **make-cg** in constructing the counterfactual graph for for :math:`P(y_x|x', z_d, d)` from Figure 9b",
-    reference="Shpitser, I., & Pearl, J. (2008). Complete Identification Methods for the Causal Hierarchy. ",
-    graph=str_nodes_to_expr_nodes(
-        NxMixedGraph.from_edges(
-            directed=[
-                ("X @ ~X", "W @ ~X"),
-                ("W @ ~X", "Y @ ~X"),
-                ("D", "Z @ ~X"),
-                ("Z @ ~X", "Y @ ~X"),
-                ("X", "W"),
-                ("W", "Y"),
-                ("D", "Z"),
-                ("Z", "Y"),
-                ("X", "W @ D"),
-                ("W @ D", "Y @ D"),
-                ("D @ D", "Z @ D"),
-                ("Z @ D", "Y @ D"),
-            ],
-            undirected=[
-                ("X", "Y"),
-                ("Y @ ~X", "Y"),
-                ("Y", "Y @ D"),
-                ("Y @ D", "X"),
-                ("X", "Y @ ~X"),
-                ("Y @ D", "Y @ ~X"),
-                ("W @ ~X", "W"),
-                ("W", "W @ D"),
-                ("W @ D", "W @ ~X"),
-                ("Z @ ~X", "Z"),
-                ("Z", "Z @ D"),
-                ("Z @ ~X", "Z @ D"),
-            ],
-        )
-=======
     name="Intermediate graph obtained by **make-cg** in constructing the"
     " counterfactual graph for for :math:`P(y_x|x', z_d, d)` from Figure 9b",
     reference="Shpitser, I., & Pearl, J. (2008). Complete Identification Methods for the Causal Hierarchy.",
@@ -636,39 +529,10 @@
             (Z, Z @ D),
             (Z @ ~X, Z @ D),
         ],
->>>>>>> 4fe45247
     ),
 )
 
 figure_11b = Example(
-<<<<<<< HEAD
-    name="Intermediate graph obtained by **make-cg** in constructing the counterfactual graph for for :math:`P(y_x|x', z_d, d)` from Figure 9b",
-    reference="Shpitser, I., & Pearl, J. (2008). Complete Identification Methods for the Causal Hierarchy. ",
-    graph=str_nodes_to_expr_nodes(
-        NxMixedGraph.from_edges(
-            directed=[
-                ("X @ ~X", "W @ ~X"),
-                ("W @ ~X", "Y @ ~X"),
-                ("D", "Z"),
-                ("Z", "Y @ ~X"),
-                ("Z", "Y @ D"),
-                ("Z", "Y"),
-                ("X", "W"),
-                ("W", "Y"),
-                ("W", "Y @ D"),
-            ],
-            undirected=[
-                ("X", "Y"),
-                ("Y @ ~X", "Y"),
-                ("Y", "Y @ D"),
-                ("Y @ D", "X"),
-                ("Y @ D", "Y @ ~X"),
-                ("X", "Y @ ~X"),
-                ("X", "Y @ D"),
-                ("W @ ~X", "W"),
-            ],
-        )
-=======
     name="Intermediate graph obtained by **make-cg** in constructing the"
     " counterfactual graph for for :math:`P(y_x|x', z_d, d)` from Figure 9b",
     reference="Shpitser, I., & Pearl, J. (2008). Complete Identification Methods for the Causal Hierarchy.",
@@ -694,36 +558,10 @@
             (X, Y @ D),
             (W @ ~X, W),
         ],
->>>>>>> 4fe45247
     ),
 )
 
 figure_11c = Example(
-<<<<<<< HEAD
-    name="Intermediate graph obtained by **make-cg** in constructing the counterfactual graph for for :math:`P(y_x|x', z_d, d)` from Figure 9b",
-    reference="Shpitser, I., & Pearl, J. (2008). Complete Identification Methods for the Causal Hierarchy. ",
-    graph=str_nodes_to_expr_nodes(
-        NxMixedGraph.from_edges(
-            directed=[
-                ("X @ ~X", "W @ ~X"),
-                ("W @ ~X", "Y @ ~X"),
-                ("D", "Z"),
-                ("Z", "Y @ ~X"),
-                ("Z", "Y"),
-                ("X", "W"),
-                ("W", "Y"),
-            ],
-            undirected=[
-                ("X", "Y"),
-                ("Y @ ~X", "Y"),
-                ("X", "Y @ ~X"),
-                ("W @ ~X", "W"),
-            ],
-        )
-    ),
-)
-
-=======
     name="Intermediate graph obtained by **make-cg** in constructing the counterfactual"
     " graph for for :math:`P(y_x|x', z_d, d)` from Figure 9b",
     reference="Shpitser, I., & Pearl, J. (2008). Complete Identification Methods for the Causal Hierarchy.",
@@ -747,7 +585,6 @@
 )
 
 
->>>>>>> 4fe45247
 cyclic_directed_example = Example(
     name="Cyclic directed graph",
     reference="out of the mind of JZ and ZW",
@@ -1195,17 +1032,6 @@
     name="Shpitser et al (2008) figure 2d",
     reference="Shpitser, I., & Pearl, J. (2008). Complete Identification Methods for the Causal Hierarchy. "
     "Journal of Machine Learning Research.",
-<<<<<<< HEAD
-    graph=str_nodes_to_expr_nodes(
-        NxMixedGraph.from_edges(
-            directed=[
-                ("X", "Y"),
-                ("Z", "X"),
-                ("Z", "Y"),
-            ],
-            undirected=[("X", "Z")],
-        )
-=======
     graph=NxMixedGraph.from_edges(
         directed=[
             (X, Y),
@@ -1213,7 +1039,6 @@
             (Z, Y),
         ],
         undirected=[(X, Z)],
->>>>>>> 4fe45247
     ),
 )
 
@@ -1221,17 +1046,6 @@
     name="Shpitser et al (2008) figure 2d",
     reference="Shpitser, I., & Pearl, J. (2008). Complete Identification Methods for the Causal Hierarchy. "
     "Journal of Machine Learning Research.",
-<<<<<<< HEAD
-    graph=str_nodes_to_expr_nodes(
-        NxMixedGraph.from_edges(
-            directed=[
-                ("X", "Y"),
-                ("Z", "X"),
-                ("Z", "Y"),
-            ],
-            undirected=[("X", "Z")],
-        )
-=======
     graph=NxMixedGraph.from_edges(
         directed=[
             (X, Y),
@@ -1239,7 +1053,6 @@
             (Z, Y),
         ],
         undirected=[(X, Z)],
->>>>>>> 4fe45247
     ),
 )
 
@@ -1247,23 +1060,12 @@
     name="Shpitser et al (2008) figure 2e",
     reference="Shpitser, I., & Pearl, J. (2008). Complete Identification Methods for the Causal Hierarchy. "
     "Journal of Machine Learning Research.",
-<<<<<<< HEAD
-    graph=str_nodes_to_expr_nodes(
-        NxMixedGraph.from_edges(
-            directed=[
-                ("X", "Z"),
-                ("Z", "Y"),
-            ],
-            undirected=[("X", "Y")],
-        )
-=======
     graph=NxMixedGraph.from_edges(
         directed=[
             (X, Z),
             (Z, Y),
         ],
         undirected=[(X, Y)],
->>>>>>> 4fe45247
     ),
 )
 
@@ -1271,17 +1073,9 @@
     name="Shpitser et al 2008 figure 3a",
     reference="Shpitser, I., & Pearl, J. (2008). Complete Identification Methods for the Causal Hierarchy."
     " Journal of Machine Learning Research.",
-<<<<<<< HEAD
-    graph=str_nodes_to_expr_nodes(
-        NxMixedGraph.from_edges(
-            directed=[("X", "Y1"), ("W1", "X"), ("W2", "Y2")],
-            undirected=[("W1", "W2"), ("W1", "Y1"), ("W1", "Y2"), ("X", "W2")],
-        )
-=======
     graph=NxMixedGraph.from_edges(
         directed=[(X, Y1), (W1, X), (W2, Y2)],
         undirected=[(W1, W2), (W1, Y1), (W1, Y2), (X, W2)],
->>>>>>> 4fe45247
     ),
 )
 
