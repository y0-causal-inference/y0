--- conflicted
+++ resolved
@@ -312,8 +312,7 @@
             undirected=_exclude_adjacent(self.undirected, vertices),
         )
 
-<<<<<<< HEAD
-    def remove_outgoing_edges_from(self, vertices: Collection[X]) -> NxMixedGraph:
+    def remove_outgoing_edges_from(self, vertices: Collection[NodeType]) -> NxMixedGraph:
         """Return a subgraph that does not have any outgoing edges from any of the given vertices.
 
         :param vertices: a set of nodes whose outgoing edges get removed from the graph
@@ -326,10 +325,7 @@
             undirected=self.undirected.edges(),
         )
 
-    def remove_nodes_from(self, vertices: Collection[X]) -> NxMixedGraph[X]:
-=======
     def remove_nodes_from(self, vertices: Collection[NodeType]) -> NxMixedGraph[NodeType]:
->>>>>>> 4d1acb33
         """Return a subgraph that does not contain any of the specified vertices.
 
         :param vertices: a set of nodes to remove from graph
@@ -354,7 +350,7 @@
         """Iterate over the connected components in the undirected graph."""
         return nx.connected_components(self.undirected)
 
-    def get_c_components(self) -> list[FrozenSet[X]]:
+    def get_c_components(self) -> list[FrozenSet[NodeType]]:
         """Get the C-components in the undirected portion of the graph."""
         return [frozenset(c) for c in self.connected_components()]
 
@@ -382,17 +378,15 @@
     return [(u, v) for u, v in graph.edges() if v not in vertices]
 
 
-<<<<<<< HEAD
-def _exclude_source(graph: nx.Graph, vertices: Collection[X]) -> Collection[Tuple[X, X]]:
+def _exclude_source(
+    graph: nx.Graph, vertices: Collection[NodeType]
+) -> Collection[Tuple[NodeType, NodeType]]:
     return [(u, v) for u, v in graph.edges() if u not in vertices]
 
 
-def _exclude_adjacent(graph: nx.Graph, vertices: Collection[X]) -> Collection[Tuple[X, X]]:
-=======
 def _exclude_adjacent(
     graph: nx.Graph, vertices: Collection[NodeType]
 ) -> Collection[Tuple[NodeType, NodeType]]:
->>>>>>> 4d1acb33
     return [(u, v) for u, v in graph.edges() if u not in vertices and v not in vertices]
 
 
