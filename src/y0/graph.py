--- conflicted
+++ resolved
@@ -141,15 +141,11 @@
         """Get the nodes in the graph."""
         return self.directed.nodes()
 
-<<<<<<< HEAD
     def joint_probability(self) -> Probability:
         """Get the joint probability over all nodes."""
         return P(self.nodes())
 
-    def to_admg(self):
-=======
     def to_admg(self) -> "ananke.graphs.ADMG":
->>>>>>> 05cee105
         """Get an ananke ADMG."""
         self.raise_on_counterfactual()
         from ananke.graphs import ADMG
