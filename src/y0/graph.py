--- conflicted
+++ resolved
@@ -4,7 +4,6 @@
 
 from __future__ import annotations
 
-import itertools
 import itertools as itt
 import json
 import warnings
@@ -774,11 +773,7 @@
     :returns: bool
     """
     # Iterate over all pairs of vertices
-<<<<<<< HEAD
-    for u, v in itertools.combinations(graph.nodes(), 2):
-=======
     for u, v in itt.combinations(graph.nodes(), 2):
->>>>>>> 32567cfb
         # Check if the pair is not adjacent
         if not (
             any(
