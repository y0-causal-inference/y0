--- conflicted
+++ resolved
@@ -57,7 +57,6 @@
         vertices = list(self.directed)  # could be either since they're maintained together
         return ADMG(vertices=vertices, di_edges=di_edges, bi_edges=bi_edges)
 
-<<<<<<< HEAD
     def to_causaleffect(self):
         """Get a causaleffect R object.
 
@@ -98,23 +97,6 @@
 
         return rv
 
-
-napkin_graph = NxMixedGraph()
-napkin_graph.add_directed_edge('W', 'R')
-napkin_graph.add_directed_edge('R', 'X')
-napkin_graph.add_directed_edge('X', 'Y')
-napkin_graph.add_directed_edge('W', 'V1')
-napkin_graph.add_directed_edge('V1', 'Y')
-napkin_graph.add_undirected_edge('W', 'X')
-napkin_graph.add_undirected_edge('W', 'Y')
-
-# Figure 1A from https://arxiv.org/abs/1301.0608
-figure_1 = NxMixedGraph()
-figure_1.add_directed_edge('A', 'B')
-figure_1.add_directed_edge('B', 'C')
-figure_1.add_directed_edge('C', 'D')
-figure_1.add_undirected_edge('B', 'D')
-=======
     @classmethod
     def from_edges(
         cls,
@@ -143,5 +125,4 @@
         for u, vs in undirected.items():
             for v in vs:
                 rv.add_undirected_edge(u, v)
-        return rv
->>>>>>> 98bacde6
+        return rv