--- conflicted
+++ resolved
@@ -493,15 +493,6 @@
             parents_of_district |= set(self.directed.predecessors(node))
         return parents_of_district - set(nodes)
 
-<<<<<<< HEAD
-    def disorient(self) -> nx.Graph:
-        """Return a graph with all edges converted to a flat undirected graph."""
-        rv = nx.Graph()
-        rv.add_nodes_from(self.nodes())
-        rv.add_edges_from(self.directed.edges())
-        rv.add_edges_from(self.undirected.edges())
-        return rv
-=======
     def get_markov_blanket(self, nodes: Union[Variable, Iterable[Variable]]) -> Set[Variable]:
         """Get the Markov blanket for a set of nodes.
 
@@ -522,7 +513,14 @@
                 blanket.add(successor)
                 blanket.update(self.directed.predecessors(successor))
         return blanket.difference(nodes)
->>>>>>> f297b49a
+
+    def disorient(self) -> nx.Graph:
+        """Return a graph with all edges converted to a flat undirected graph."""
+        rv = nx.Graph()
+        rv.add_nodes_from(self.nodes())
+        rv.add_edges_from(self.directed.edges())
+        rv.add_edges_from(self.undirected.edges())
+        return rv
 
 
 def _node_not_an_intervention(node: Variable, interventions: Set[Intervention]) -> bool:
