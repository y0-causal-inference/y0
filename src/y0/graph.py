# -*- coding: utf-8 -*-

"""Graph data structures."""

from __future__ import annotations

<<<<<<< HEAD
import itertools as itt
=======
>>>>>>> 71315994
import json
from dataclasses import dataclass, field
from typing import Any, Collection, Generic, Iterable, Mapping, Optional, Tuple, TypeVar, Union

import networkx as nx
from ananke.graphs import ADMG
from networkx.utils import open_file

__all__ = [
    'NxMixedGraph',
    'CausalEffectGraph',
    'DEFULT_PREFIX',
    'DEFAULT_TAG',
    'admg_to_latent_variable_dag',
    'admg_from_latent_variable_dag',
    'set_latent',
    'from_causalfusion_path',
    'from_causalfusion_json',
]

X = TypeVar('X')
CausalEffectGraph = Any

#: The default key in a latent variable DAG represented as a :class:`networkx.DiGraph`
#: for nodes that corresond to "latent" variables
DEFAULT_TAG = 'hidden'
#: The default prefix for latent variables in a latent variable DAG represented. After the prefix,
#: there will be a number assigned that's incremented during construction.
DEFULT_PREFIX = 'u_'


@dataclass
class NxMixedGraph(Generic[X]):
    """A mixed graph based on a :class:`networkx.Graph` and a :class:`networkx.DiGraph`.

    Example usage:

    .. code-block:: python

        graph = NxMixedGraph()
        graph.add_directed_edge('X', 'Y')
        graph.add_undirected_edge('X', 'Y')

        # Convert to an Ananke acyclic directed mixed graph
        admg_graph = graph.to_admg()
    """

    #: A directed graph
    directed: nx.DiGraph = field(default_factory=nx.DiGraph)
    #: A undirected graph
    undirected: nx.Graph = field(default_factory=nx.Graph)

    def add_directed_edge(self, u: X, v: X, **attr) -> None:
        """Add a directed edge from u to v."""
        self.directed.add_edge(u, v, **attr)
        self.undirected.add_node(u)
        self.undirected.add_node(v)

    def add_undirected_edge(self, u: X, v: X, **attr) -> None:
        """Add an undirected edge between u and v."""
        self.undirected.add_edge(u, v, **attr)
        self.directed.add_node(u)
        self.directed.add_node(v)

    def to_admg(self) -> ADMG:
        """Get an ADMG instance."""
        di_edges = list(self.directed.edges())
        bi_edges = list(self.undirected.edges())
        vertices = list(self.directed)  # could be either since they're maintained together
        return ADMG(vertices=vertices, di_edges=di_edges, bi_edges=bi_edges)

    @classmethod
    def from_admg(cls, admg: ADMG) -> NxMixedGraph:
        """Create from an ADMG."""
        return cls.from_edges(directed=admg.di_edges, undirected=admg.bi_edges)

    def to_latent_variable_dag(
        self,
        *,
        prefix: Optional[str] = None,
        start: int = 0,
        tag: Optional[str] = None,
    ) -> nx.DiGraph:
        """Create a labeled DAG where bi-directed edges are assigned as nodes upstream of their two incident nodes.

        :param prefix: The prefix for latent variables. If none, defaults to :data:`y0.graph.DEFAULT_PREFIX`.
        :param start: The starting number for latent variables (defaults to 0, could be changed to 1 if desired)
        :param tag: The key for node data describing whether it is latent.
            If None, defaults to :data:`y0.graph.DEFAULT_TAG`.
        :return: A latent variable DAG.
        """
        return _latent_dag(
            di_edges=self.directed.edges(),
            bi_edges=self.undirected.edges(),
            prefix=prefix,
            start=start,
            tag=tag,
        )

    @classmethod
    def from_latent_variable_dag(cls, graph: nx.DiGraph, tag: Optional[str] = None) -> NxMixedGraph:
        """Load a labeled DAG."""
        if tag is None:
            tag = DEFAULT_TAG
        if any(tag not in data for data in graph.nodes.values()):
            raise ValueError(f'missing label {tag} in one or more nodes.')

        rv = cls()
        for node, data in graph.nodes.items():
            if data[tag]:
                for a, b in itt.combinations(graph.successors(node), 2):
                    rv.add_undirected_edge(a, b)
            else:
                for child in graph.successors(node):
                    rv.add_directed_edge(node, child)
        return rv

    def to_causaleffect(self) -> CausalEffectGraph:
        """Get a causaleffect R object.

        :returns: A causaleffect R object.

        .. warning:: Appropriate R imports need to be done first for 'causaleffect' and 'igraph'.
        """
        import rpy2.robjects
        return rpy2.robjects.r(self.to_causaleffect_str())

    def draw(self, ax=None, title=None):
        """Render the graph using matplotlib.

        :param ax: Axis to draw on (if none specified, makes a new one)
        :param title: The optional title to show with the graph
        """
        joint = nx.MultiGraph()
        joint.add_edges_from(self.directed.edges)
        joint.add_edges_from(self.undirected.edges)
        layout = nx.nx_pydot.graphviz_layout(joint, prog="dot")

        u_proxy = nx.DiGraph()
        u_proxy.add_edges_from(self.undirected.edges)

        if ax is None:
            import matplotlib.pyplot as plt
            ax = plt.gca()

        nx.draw_networkx_nodes(self.directed, pos=layout, ax=ax)
        nx.draw_networkx_labels(self.directed, pos=layout, ax=ax)
        nx.draw_networkx_edges(self.directed, pos=layout, edge_color="b", ax=ax)
        nx.draw_networkx_edges(
            u_proxy, pos=layout, ax=ax,
            connectionstyle='arc3, rad=0.2', arrowstyle="-", edge_color="r",
        )

        if title:
            ax.set_title(title)
        ax.axis('off')

    @classmethod
    def from_causaleffect(cls, graph) -> NxMixedGraph:
        """Construct an instance from a causaleffect R graph."""
        raise NotImplementedError

    def to_causaleffect_str(self) -> str:
        """Get a string to be imported by R."""
        if not self.directed:
            raise ValueError('graph must have some directed edges')

        formula = ', '.join(
            f'{u} -+ {v}'
            for u, v in self.directed.edges()
        )
        if self.undirected:
            formula += ''.join(
                f', {u} -+ {v}, {v} -+ {u}'
                for u, v in self.undirected.edges()
            )

        rv = f'g <- graph.formula({formula}, simplify = FALSE)'
        for i in range(self.undirected.number_of_edges()):
            idx = 2 * i + self.directed.number_of_edges() + 1
            rv += (
                f'\ng <- set.edge.attribute(graph = g, name = "description",'
                f' index = c({idx}, {idx + 1}), value = "U")'
            )

        return rv

    @classmethod
    def from_edges(
        cls,
        directed: Iterable[Tuple[X, X]],
        undirected: Optional[Iterable[Tuple[X, X]]] = None,
    ) -> NxMixedGraph:
        """Make a mixed graph from a pair of edge lists."""
        rv = cls()
        for u, v in directed:
            rv.add_directed_edge(u, v)
        for u, v in undirected or []:
            rv.add_undirected_edge(u, v)
        return rv

    @classmethod
    def from_adj(
        cls,
        directed: Mapping[X, Collection[X]],
        undirected: Mapping[X, Collection[X]],
    ) -> NxMixedGraph:
        """Make a mixed graph from a pair of adjacency lists."""
        rv = cls()
        for u, vs in directed.items():
            for v in vs:
                rv.add_directed_edge(u, v)
        for u, vs in undirected.items():
            for v in vs:
                rv.add_undirected_edge(u, v)
        return rv

    @classmethod
    @open_file(1)
    def from_causalfusion_path(cls, file) -> NxMixedGraph:
        """Load a graph from a CausalFusion JSON file."""
        return cls.from_causalfusion_json(json.load(file))

    @classmethod
    def from_causalfusion_json(cls, data: Mapping[str, Any]) -> NxMixedGraph:
        """Load a graph from a CausalFusion JSON object."""
        rv = cls()
        for edge in data['edges']:
            u, v = edge['from'], edge['to']
            if edge['type'] == 'directed':
                rv.add_directed_edge(u, v)
            elif edge['type'] == 'bidirected':
                rv.add_undirected_edge(u, v)
            else:
                raise ValueError(f'unhandled edge type: {edge["type"]}')
        return rv


def admg_to_latent_variable_dag(
    graph: ADMG,
    prefix: Optional[str] = None,
    start: int = 0,
    tag: Optional[str] = None,
) -> nx.DiGraph:
    """Convert an ADMG to a latent variable DAG.

    :param graph: An ADMG
    :param prefix: The prefix for latent variables. If none, defaults to :data:`y0.graph.DEFAULT_PREFIX`.
    :param start: The starting number for latent variables (defaults to 0, could be changed to 1 if desired)
    :param tag: The key for node data describing whether it is latent.
        If None, defaults to :data:`y0.graph.DEFAULT_TAG`.
    :return: A latent variable DAG.
    """
    return _latent_dag(
        graph.di_edges,
        graph.bi_edges,
        prefix=prefix,
        start=start,
        tag=tag,
    )


def admg_from_latent_variable_dag(graph: nx.DiGraph, *, tag: Optional[str] = None) -> ADMG:
    """Convert a latent variable DAG to an ADMG.

    :param graph: A latent variable directed acyclic graph (LV-DAG)
    :param tag: The key for node data describing whether it is latent.
        If None, defaults to :data:`y0.graph.DEFAULT_TAG`.
    :return: An ADMG
    """
    return NxMixedGraph.from_latent_variable_dag(graph, tag=tag).to_admg()


def _latent_dag(
    di_edges: Iterable[Tuple[str, str]],
    bi_edges: Iterable[Tuple[str, str]],
    *,
    prefix: Optional[str] = None,
    start: int = 0,
    tag: Optional[str] = None,
) -> nx.DiGraph:
    """Create a labeled DAG where bi-directed edges are assigned as nodes upstream of their two incident nodes.

    :param di_edges: A list of directional edges
    :param bi_edges: A list of bi-directional edges
    :param prefix: The prefix for latent variables. If none, defaults to :data:`y0.graph.DEFAULT_PREFIX`.
    :param start: The starting number for latent variables (defaults to 0, could be changed to 1 if desired)
    :param tag: The key for node data describing whether it is latent.
        If None, defaults to :data:`y0.graph.DEFAULT_TAG`.
    :return: A latent variable DAG.
    """
    if tag is None:
        tag = DEFAULT_TAG
    if prefix is None:
        prefix = DEFULT_PREFIX

    rv = nx.DiGraph()
    rv.add_nodes_from(itt.chain.from_iterable(bi_edges))
    rv.add_edges_from(di_edges)
    nx.set_node_attributes(rv, False, tag)
    for i, (u, v) in enumerate(sorted(bi_edges), start=start):
        latent_node = f'{prefix}{i}'
        rv.add_node(latent_node, **{tag: True})
        rv.add_edge(latent_node, u)
        rv.add_edge(latent_node, v)
    return rv


def set_latent(graph: nx.DiGraph, latent_nodes: Union[str, Iterable[str]], tag: Optional[str] = None) -> None:
    """Quickly set the latent variables in a graph."""
    if tag is None:
        tag = DEFAULT_TAG
    if isinstance(latent_nodes, str):
        latent_nodes = [latent_nodes]

    latent_nodes = set(latent_nodes)
    for node, data in graph.nodes(data=True):
        data[tag] = node in latent_nodes


@open_file(0)
def from_causalfusion_path(file) -> NxMixedGraph:
    """Load a graph from a CausalFusion JSON file."""
    return from_causalfusion_json(json.load(file))


def from_causalfusion_json(data: Mapping[str, Any]) -> NxMixedGraph:
    """Load a graph from a CausalFusion JSON object."""
    rv: NxMixedGraph = NxMixedGraph()
    for edge in data['edges']:
        u, v = edge['from'], edge['to']
        if edge['type'] == 'directed':
            rv.add_directed_edge(u, v)
        elif edge['type'] == 'bidirected':
            rv.add_undirected_edge(u, v)
        else:
            raise ValueError(f'unhandled edge type: {edge["type"]}')
    return rv<|MERGE_RESOLUTION|>--- conflicted
+++ resolved
@@ -4,10 +4,7 @@
 
 from __future__ import annotations
 
-<<<<<<< HEAD
 import itertools as itt
-=======
->>>>>>> 71315994
 import json
 from dataclasses import dataclass, field
 from typing import Any, Collection, Generic, Iterable, Mapping, Optional, Tuple, TypeVar, Union
@@ -24,8 +21,6 @@
     'admg_to_latent_variable_dag',
     'admg_from_latent_variable_dag',
     'set_latent',
-    'from_causalfusion_path',
-    'from_causalfusion_json',
 ]
 
 X = TypeVar('X')
@@ -325,24 +320,4 @@
 
     latent_nodes = set(latent_nodes)
     for node, data in graph.nodes(data=True):
-        data[tag] = node in latent_nodes
-
-
-@open_file(0)
-def from_causalfusion_path(file) -> NxMixedGraph:
-    """Load a graph from a CausalFusion JSON file."""
-    return from_causalfusion_json(json.load(file))
-
-
-def from_causalfusion_json(data: Mapping[str, Any]) -> NxMixedGraph:
-    """Load a graph from a CausalFusion JSON object."""
-    rv: NxMixedGraph = NxMixedGraph()
-    for edge in data['edges']:
-        u, v = edge['from'], edge['to']
-        if edge['type'] == 'directed':
-            rv.add_directed_edge(u, v)
-        elif edge['type'] == 'bidirected':
-            rv.add_undirected_edge(u, v)
-        else:
-            raise ValueError(f'unhandled edge type: {edge["type"]}')
-    return rv+        data[tag] = node in latent_nodes