--- conflicted
+++ resolved
@@ -10,7 +10,6 @@
 from typing import (
     Any,
     Collection,
-    FrozenSet,
     Generic,
     Iterable,
     Mapping,
@@ -312,6 +311,19 @@
             undirected=_exclude_adjacent(self.undirected, vertices),
         )
 
+    def remove_nodes_from(self, vertices: Collection[NodeType]) -> NxMixedGraph[NodeType]:
+        """Return a subgraph that does not contain any of the specified vertices.
+
+        :param vertices: a set of nodes to remove from graph
+        :returns:  NxMixedGraph subgraph
+        """
+        vertices = set(vertices)
+        return self.from_edges(
+            nodes=self.nodes() - vertices,
+            directed=_exclude_adjacent(self.directed, vertices),
+            undirected=_exclude_adjacent(self.undirected, vertices),
+        )
+
     def remove_outgoing_edges_from(self, vertices: Collection[NodeType]) -> NxMixedGraph:
         """Return a subgraph that does not have any outgoing edges from any of the given vertices.
 
@@ -325,32 +337,6 @@
             undirected=self.undirected.edges(),
         )
 
-    def remove_nodes_from(self, vertices: Collection[NodeType]) -> NxMixedGraph[NodeType]:
-        """Return a subgraph that does not contain any of the specified vertices.
-
-        :param vertices: a set of nodes to remove from graph
-        :returns:  NxMixedGraph subgraph
-        """
-        vertices = set(vertices)
-        return self.from_edges(
-            nodes=self.nodes() - vertices,
-            directed=_exclude_adjacent(self.directed, vertices),
-            undirected=_exclude_adjacent(self.undirected, vertices),
-        )
-
-    def remove_outgoing_edges_from(self, vertices: Collection[NodeType]) -> NxMixedGraph:
-        """Return a subgraph that does not have any outgoing edges from any of the given vertices.
-
-        :param vertices: a set of nodes whose outgoing edges get removed from the graph
-        :returns: NxMixedGraph subgraph
-        """
-        vertices = set(vertices)
-        return self.from_edges(
-            nodes=self.nodes(),
-            directed=_exclude_source(self.directed, vertices),
-            undirected=self.undirected.edges(),
-        )
-
     def ancestors_inclusive(self, sources: Iterable[NodeType]) -> set[NodeType]:
         """Ancestors of a set include the set itself."""
         return _ancestors_inclusive(self.directed, sources)
@@ -363,11 +349,7 @@
         """Iterate over the connected components in the undirected graph."""
         return nx.connected_components(self.undirected)
 
-<<<<<<< HEAD
-    def get_c_components(self) -> list[FrozenSet[NodeType]]:
-=======
     def get_c_components(self) -> list[frozenset[NodeType]]:
->>>>>>> b0d2c9a8
         """Get the C-components in the undirected portion of the graph."""
         return [frozenset(c) for c in self.connected_components()]
 
@@ -399,12 +381,6 @@
     graph: nx.Graph, vertices: Collection[NodeType]
 ) -> Collection[Tuple[NodeType, NodeType]]:
     return [(u, v) for u, v in graph.edges() if v not in vertices]
-
-
-def _exclude_source(
-    graph: nx.Graph, vertices: Collection[NodeType]
-) -> Collection[Tuple[NodeType, NodeType]]:
-    return [(u, v) for u, v in graph.edges() if u not in vertices]
 
 
 def _exclude_adjacent(
