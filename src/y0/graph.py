# -*- coding: utf-8 -*-

"""Graph data structures."""

from __future__ import annotations

import itertools as itt
import json
import warnings
from dataclasses import dataclass, field
from typing import (
    Any,
    Collection,
    Iterable,
<<<<<<< HEAD
    List,
=======
>>>>>>> 87652895
    Mapping,
    Optional,
    Sequence,
    Set,
    Tuple,
    Union,
)

import networkx as nx
from networkx.classes.reportviews import NodeView
from networkx.utils import open_file

from .dsl import CounterfactualVariable, Intervention, Variable, vmap_adj, vmap_pairs

__all__ = [
    "NxMixedGraph",
    "CausalEffectGraph",
    "DEFULT_PREFIX",
    "DEFAULT_TAG",
    "set_latent",
]

CausalEffectGraph = Any

#: The default key in a latent variable DAG represented as a :class:`networkx.DiGraph`
#: for nodes that correspond to "latent" variables
DEFAULT_TAG = "hidden"
#: The default prefix for latent variables in a latent variable DAG represented. After the prefix,
#: there will be a number assigned that's incremented during construction.
DEFULT_PREFIX = "u_"


@dataclass
class NxMixedGraph:
    """A mixed graph based on a :class:`networkx.Graph` and a :class:`networkx.DiGraph`.

    Example usage:

    .. code-block:: python

        graph = NxMixedGraph()
        graph.add_directed_edge('X', 'Y')
        graph.add_undirected_edge('X', 'Y')
    """

    #: A directed graph
    directed: nx.DiGraph = field(default_factory=nx.DiGraph)
    #: A undirected graph
    undirected: nx.Graph = field(default_factory=nx.Graph)

    def __eq__(self, other: Any) -> bool:
        """Check for equality of nodes, directed edges, and undirected edges."""
        return (
            isinstance(other, NxMixedGraph)
            and self.nodes() == other.nodes()
            and (self.directed.edges() == other.directed.edges())
            and (self.undirected.edges() == other.undirected.edges())
        )

    def __iter__(self) -> Iterable[Variable]:
        """Iterate over nodes in the graph."""
        return iter(self.directed)

    def __len__(self) -> int:
        """Count the nodes in the graph."""
        return len(self.directed)

    def __contains__(self, item: Variable) -> bool:
        """Check if the given item is a node in the graph."""
        return item in self.directed

    def is_counterfactual(self) -> bool:
        """Check if this is a counterfactual graph."""
        return any(isinstance(n, CounterfactualVariable) for n in self.nodes())

    def raise_on_counterfactual(self) -> None:
        """Raise an error if this is a counterfactual graph.

        :raises ValueError: if this graph is a counterfactual graph
        """
        if self.is_counterfactual():
            raise ValueError("This operation is not available for counterfactual graphs")

    def add_node(self, n: Variable) -> None:
        """Add a node."""
        n = Variable.norm(n)
        self.directed.add_node(n)
        self.undirected.add_node(n)

    def add_directed_edge(self, u: Union[str, Variable], v: Union[str, Variable], **attr) -> None:
        """Add a directed edge from u to v."""
        u = Variable.norm(u)
        v = Variable.norm(v)
        self.directed.add_edge(u, v, **attr)
        self.undirected.add_node(u)
        self.undirected.add_node(v)

    def add_undirected_edge(self, u: Variable, v: Variable, **attr) -> None:
        """Add an undirected edge between u and v."""
        u = Variable.norm(u)
        v = Variable.norm(v)
        self.undirected.add_edge(u, v, **attr)
        self.directed.add_node(u)
        self.directed.add_node(v)

    def nodes(self) -> NodeView[Variable]:
        """Get the nodes in the graph."""
        return self.directed.nodes()

    def to_admg(self):
        """Get an ananke ADMG."""
        self.raise_on_counterfactual()
        from ananke.graphs import ADMG

        # update the way stringification happens so this
        # can support arbitrary variables, like counterfactuals
        return ADMG(
            vertices=[n.name for n in self.nodes()],
            di_edges=[(u.name, v.name) for u, v in self.directed.edges()],
            bi_edges=[(u.name, v.name) for u, v in self.undirected.edges()],
        )

    @classmethod
    def from_admg(cls, admg) -> NxMixedGraph:
        """Create from an ananke ADMG."""
        return cls.from_str_edges(
            nodes=admg.vertices,
            directed=admg.di_edges,
            undirected=admg.bi_edges,
        )

    def to_latent_variable_dag(
        self,
        *,
        prefix: Optional[str] = None,
        start: int = 0,
        tag: Optional[str] = None,
    ) -> nx.DiGraph:
        """Create a labeled DAG where bi-directed edges are assigned as nodes upstream of their two incident nodes.

        :param prefix: The prefix for latent variables. If none, defaults to :data:`y0.graph.DEFAULT_PREFIX`.
        :param start: The starting number for latent variables (defaults to 0, could be changed to 1 if desired)
        :param tag: The key for node data describing whether it is latent.
            If None, defaults to :data:`y0.graph.DEFAULT_TAG`.
        :return: A latent variable DAG.
        """
        self.raise_on_counterfactual()
        return _latent_dag(
            di_edges=self.directed.edges(),
            bi_edges=self.undirected.edges(),
            prefix=prefix,
            start=start,
            tag=tag,
        )

    @classmethod
    def from_latent_variable_dag(cls, graph: nx.DiGraph, tag: Optional[str] = None) -> NxMixedGraph:
        """Load a labeled DAG."""
        if tag is None:
            tag = DEFAULT_TAG
        if any(tag not in data for data in graph.nodes.values()):
            raise ValueError(f"missing label {tag} in one or more nodes.")

        rv = cls()
        for node, data in graph.nodes.items():
            if data[tag]:
                for a, b in itt.combinations(graph.successors(node), 2):
                    rv.add_undirected_edge(a, b)
            else:
                for child in graph.successors(node):
                    rv.add_directed_edge(node, child)
        return rv

    def to_causaleffect(self) -> CausalEffectGraph:
        """Get a causaleffect R object.

        :returns: A causaleffect R object.

        .. warning:: Appropriate R imports need to be done first for 'causaleffect' and 'igraph'.
        """
        import rpy2.robjects

        return rpy2.robjects.r(self.to_causaleffect_str())

    def joint(self) -> nx.MultiGraph:
        """Return a joint graph."""
        rv = nx.MultiGraph()
        rv.add_nodes_from(self.directed)
        rv.add_edges_from(self.directed.edges)
        rv.add_edges_from(self.undirected.edges)
        return rv

    def draw(
        self, ax=None, title: Optional[str] = None, prog: Optional[str] = None, latex: bool = True
    ) -> None:
        """Render the graph using matplotlib.

        :param ax: Axis to draw on (if none specified, makes a new one)
        :param title: The optional title to show with the graph
        :param prog: The pydot program to use, like dot, neato, osage, etc.
            If none is given, uses osage for small graphs and dot for larger ones.
        :param latex: Parse string variables as y0 if possible to make pretty latex output
        """
        import matplotlib.pyplot as plt

        if prog is None:
            if self.directed.number_of_nodes() > 6:
                prog = "dot"
            else:
                prog = "osage"

        layout = _layout(self, prog=prog)
        u_proxy = nx.DiGraph(self.undirected.edges)
        labels = None if not latex else {node: _get_latex(node) for node in self.directed}

        if ax is None:
            ax = plt.gca()

        # TODO choose sizes based on size of axis
        node_size = 1_500
        node_size_offset = 500
        line_widths = 2
        margins = 0.3
        font_size = 20
        arrow_size = 20
        radius = 0.3

        nx.draw_networkx_nodes(
            self.directed,
            pos=layout,
            node_color="white",
            node_size=node_size,
            edgecolors="black",
            linewidths=line_widths,
            ax=ax,
            margins=margins,
        )
        nx.draw_networkx_labels(
            self.directed, pos=layout, ax=ax, labels=labels, font_size=font_size
        )
        nx.draw_networkx_edges(
            self.directed,
            pos=layout,
            edge_color="black",
            ax=ax,
            node_size=node_size + node_size_offset,
            width=line_widths,
            arrowsize=arrow_size,
        )
        nx.draw_networkx_edges(
            u_proxy,
            pos=layout,
            node_size=node_size + node_size_offset,
            ax=ax,
            style=":",
            width=line_widths,
            connectionstyle=f"arc3, rad={radius}",
            arrowstyle="-",
            edge_color="grey",
        )

        if title:
            ax.set_title(title)
        ax.axis("off")

    @classmethod
    def from_causaleffect(cls, graph) -> NxMixedGraph:
        """Construct an instance from a causaleffect R graph."""
        raise NotImplementedError

    def to_causaleffect_str(self) -> str:
        """Get a string to be imported by R."""
        if not self.directed:
            raise ValueError("graph must have some directed edges")

        formula = ", ".join(f"{u} -+ {v}" for u, v in self.directed.edges())
        if self.undirected:
            formula += "".join(f", {u} -+ {v}, {v} -+ {u}" for u, v in self.undirected.edges())

        rv = f"g <- graph.formula({formula}, simplify = FALSE)"
        for i in range(self.undirected.number_of_edges()):
            idx = 2 * i + self.directed.number_of_edges() + 1
            rv += (
                f'\ng <- set.edge.attribute(graph = g, name = "description",'
                f' index = c({idx}, {idx + 1}), value = "U")'
            )

        return rv

    @classmethod
    def from_edges(
        cls,
        nodes: Optional[Iterable[Variable]] = None,
        directed: Optional[Iterable[Tuple[Variable, Variable]]] = None,
        undirected: Optional[Iterable[Tuple[Variable, Variable]]] = None,
    ) -> NxMixedGraph:
        """Make a mixed graph from a pair of edge lists."""
        if directed is None and undirected is None:
            raise ValueError("must provide at least one of directed/undirected edge lists")
        rv = cls()
        for n in nodes or []:
            rv.add_node(n)
        for u, v in directed or []:
            rv.add_directed_edge(u, v)
        for u, v in undirected or []:
            rv.add_undirected_edge(u, v)
        return rv

    @classmethod
    def from_str_edges(
        cls,
        nodes: Optional[Iterable[str]] = None,
        directed: Optional[Iterable[Tuple[str, str]]] = None,
        undirected: Optional[Iterable[Tuple[str, str]]] = None,
    ) -> NxMixedGraph:
        """Make a mixed graph from a pair of edge lists where nodes are strings."""
        return cls.from_edges(
            nodes=None if nodes is None else [Variable(n) for n in nodes],
            directed=None if directed is None else vmap_pairs(directed),
            undirected=None if undirected is None else vmap_pairs(undirected),
        )

    @classmethod
    def from_adj(
        cls,
        nodes: Optional[Iterable[Variable]] = None,
        directed: Optional[Mapping[Variable, Collection[Variable]]] = None,
        undirected: Optional[Mapping[Variable, Collection[Variable]]] = None,
    ) -> NxMixedGraph:
        """Make a mixed graph from a pair of adjacency lists."""
        rv = cls()
        for n in nodes or []:
            rv.add_node(n)
        for u, vs in (directed or {}).items():
            rv.add_node(u)
            for v in vs:
                rv.add_directed_edge(u, v)
        for u, vs in (undirected or {}).items():
            rv.add_node(u)
            for v in vs:
                rv.add_undirected_edge(u, v)
        return rv

    @classmethod
    def from_str_adj(
        cls,
        nodes: Optional[Iterable[str]] = None,
        directed: Optional[Mapping[str, Collection[str]]] = None,
        undirected: Optional[Mapping[str, Collection[str]]] = None,
    ) -> NxMixedGraph:
        """Make a mixed graph from a pair of adjacency lists of strings."""
        return cls.from_adj(
            nodes=None if nodes is None else [Variable(n) for n in nodes],
            directed=None if directed is None else vmap_adj(directed),
            undirected=None if undirected is None else vmap_adj(undirected),
        )

    @classmethod
    @open_file(1)
    def from_causalfusion_path(cls, file) -> NxMixedGraph:
        """Load a graph from a CausalFusion JSON file."""
        return cls.from_causalfusion_json(json.load(file))

    @classmethod
    def from_causalfusion_json(cls, data: Mapping[str, Any]) -> NxMixedGraph:
        """Load a graph from a CausalFusion JSON object."""
        rv = cls()
        for edge in data["edges"]:
            u, v = edge["from"], edge["to"]
            if edge["type"] == "directed":
                rv.add_directed_edge(u, v)
            elif edge["type"] == "bidirected":
                rv.add_undirected_edge(u, v)
            else:
                raise ValueError(f'unhandled edge type: {edge["type"]}')
        return rv

    def subgraph(self, vertices: Union[Variable, Iterable[Variable]]) -> NxMixedGraph:
        """Return a subgraph given a set of vertices.

        :param vertices: a subset of nodes
        :returns: A NxMixedGraph subgraph
        """
        vertices = _ensure_set(vertices)
        return self.from_edges(
            nodes=vertices,
            directed=_include_adjacent(self.directed, vertices),
            undirected=_include_adjacent(self.undirected, vertices),
        )

    def remove_in_edges(self, vertices: Union[Variable, Iterable[Variable]]) -> NxMixedGraph:
        """Return a mutilated graph given a set of interventions.

        :param vertices: a subset of nodes from which to remove incoming edges
        :returns: A NxMixedGraph subgraph
        """
        vertices = _ensure_set(vertices)
        return self.from_edges(
            nodes=vertices,
            directed=_exclude_target(self.directed, vertices),
            undirected=_exclude_adjacent(self.undirected, vertices),
        )

    def get_intervened_ancestors(self, interventions, outcomes) -> Set[Variable]:
        """Get the ancestors of outcomes in a graph that has been intervened on.

        :param interventions: a set of interventions in the graph
        :param outcomes: a set of outcomes in the graph
        :returns: Set of nodes
        """
        return self.remove_in_edges(interventions).ancestors_inclusive(outcomes)

    def get_no_effect_on_outcomes(self, interventions, outcomes) -> Set[Variable]:
        """Find nodes in the graph which have no effect on the outcomes.

        :param interventions: a set of interventions in the graph
        :param outcomes: a set of outcomes in the graph
        :returns: Set of nodes
        """
        return self.nodes() - interventions - self.get_intervened_ancestors(interventions, outcomes)

    def remove_nodes_from(self, vertices: Union[Variable, Iterable[Variable]]) -> NxMixedGraph:
        """Return a subgraph that does not contain any of the specified vertices.

        :param vertices: a set of nodes to remove from graph
        :returns: A NxMixedGraph subgraph
        """
        vertices = _ensure_set(vertices)
        return self.from_edges(
            nodes=self.nodes() - vertices,
            directed=_exclude_adjacent(self.directed, vertices),
            undirected=_exclude_adjacent(self.undirected, vertices),
        )

    def remove_out_edges(self, vertices: Union[Variable, Iterable[Variable]]) -> NxMixedGraph:
        """Return a subgraph that does not have any outgoing edges from any of the given vertices.

        :param vertices: a set of nodes whose outgoing edges get removed from the graph
        :returns: NxMixedGraph subgraph
        """
        vertices = _ensure_set(vertices)
        return self.from_edges(
            nodes=self.nodes(),
            directed=_exclude_source(self.directed, vertices),
            undirected=self.undirected.edges(),
        )

    def ancestors_inclusive(self, sources: Union[Variable, Iterable[Variable]]) -> set[Variable]:
        """Ancestors of a set include the set itself."""
        sources = _ensure_set(sources)
        return _ancestors_inclusive(self.directed, sources)

    def descendants_inclusive(self, sources: Union[Variable, Iterable[Variable]]) -> set[Variable]:
        """Descendants of a set include the set itself."""
        sources = _ensure_set(sources)
        return _descendants_inclusive(self.directed, sources)

    def topological_sort(self) -> Iterable[Variable]:
        """Get a topological sort from the directed component of the mixed graph."""
        return nx.topological_sort(self.directed)

    def get_c_components(self) -> list[frozenset[Variable]]:
        """Get the co-components (i.e., districts) in the undirected portion of the graph."""
        warnings.warn("use NxMixedGraph.districts()", DeprecationWarning, stacklevel=2)
        return list(self.districts())

    def districts(self) -> set[frozenset[Variable]]:
        """Get the districts."""
        return {frozenset(c) for c in nx.connected_components(self.undirected)}

    def get_district(self, node: Variable) -> frozenset[Variable]:
        """Get the district the node is in."""
        for district in self.districts():
            if node in district:
                return district
        raise KeyError(f"{node} not found in graph")

    def is_connected(self) -> bool:
        """Return if there is only a single connected component in the undirected graph."""
        return nx.is_connected(self.undirected)

    def intervene(self, variables: Set[Intervention]) -> NxMixedGraph:
        """Intervene on the given variables.

        :param variables: A set of interventions
        :returns: A graph that has been intervened on the given variables, with edges into the intervened nodes removed
        """
        return self.from_edges(
            nodes=[node.intervene(variables) for node in self.nodes()],
            directed=[
                (u.intervene(variables), v.intervene(variables))
                for u, v in self.directed.edges()
                if _node_not_an_intervention(v, variables)
            ],
            undirected=[
                (u.intervene(variables), v.intervene(variables))
                for u, v in self.undirected.edges()
                if _node_not_an_intervention(u, variables)
                and _node_not_an_intervention(v, variables)
            ],
        )

    def get_markov_pillow(self, nodes: Collection[Variable]) -> Set[Variable]:
        """For each district, intervene on the domain of each parent not in the district."""
        parents_of_district: Set[Variable] = set()
        for node in nodes:
            parents_of_district |= set(self.directed.predecessors(node))
        return parents_of_district - set(nodes)

    def get_markov_blanket(self, nodes: Union[Variable, Iterable[Variable]]) -> Set[Variable]:
        """Get the Markov blanket for a set of nodes.

        The Markov blanket in a directed graph is the union of the parents, children,
        and parents of children of a given node.

        :param nodes: A node or nodes to get the Markov blanket from
        :return: A set of variables comprising the Markov blanket
        """
        if isinstance(nodes, Variable):
            nodes = {nodes}
        else:
            nodes = set(nodes)
        blanket = set()
        for node in nodes:
            blanket.update(self.directed.predecessors(node))
            for successor in self.directed.successors(node):
                blanket.add(successor)
                blanket.update(self.directed.predecessors(successor))
        return blanket.difference(nodes)

    def disorient(self) -> nx.Graph:
        """Return a graph with all edges converted to a flat undirected graph."""
        rv = nx.Graph()
        rv.add_nodes_from(self.nodes())
        rv.add_edges_from(self.directed.edges())
        rv.add_edges_from(self.undirected.edges())
        return rv

    def pre(
        self,
        nodes: Union[Variable, Iterable[Variable]],
        topological_sort_order: Optional[Sequence[Variable]] = None,
    ) -> list[Variable]:
        """Find all nodes prior to the given set of nodes under a topological sort order.

        :param nodes: iterable of nodes.
        :param topological_sort_order: A valid topological sort order. If none given, calculates from the graph.
        :return: list corresponding to the order up until the given nodes.
            This does not include any of the nodes from the query.
        """
        if not topological_sort_order:
            topological_sort_order = list(self.topological_sort())
        node_set = _ensure_set(nodes)
        pre = []
        for node in topological_sort_order:
            if node in node_set:
                break
            pre.append(node)
        return pre


def _node_not_an_intervention(node: Variable, interventions: Set[Intervention]) -> bool:
    """Confirm that node is not an intervention."""
    if isinstance(node, (Intervention, CounterfactualVariable)):
        raise TypeError(
            "this shouldn't happen since the graph should not have interventions as nodes"
        )
    return (+node not in interventions) and (-node not in interventions)


def _ancestors_inclusive(graph: nx.DiGraph, sources: set[Variable]) -> set[Variable]:
    ancestors = set(
        itt.chain.from_iterable(nx.algorithms.dag.ancestors(graph, source) for source in sources)
    )
    return sources | ancestors


def _descendants_inclusive(graph: nx.DiGraph, sources: set[Variable]) -> set[Variable]:
    descendants = set(
        itt.chain.from_iterable(nx.algorithms.dag.descendants(graph, source) for source in sources)
    )
    return sources | descendants


def _include_adjacent(
    graph: nx.Graph, vertices: set[Variable]
) -> Collection[Tuple[Variable, Variable]]:
    vertices = _ensure_set(vertices)
    return [(u, v) for u, v in graph.edges() if u in vertices and v in vertices]


def _exclude_source(
    graph: nx.Graph, vertices: set[Variable]
) -> Collection[Tuple[Variable, Variable]]:
    return [(u, v) for u, v in graph.edges() if u not in vertices]


def _exclude_target(
    graph: nx.Graph, vertices: set[Variable]
) -> Collection[Tuple[Variable, Variable]]:
    return [(u, v) for u, v in graph.edges() if v not in vertices]


def _exclude_adjacent(
    graph: nx.Graph, vertices: set[Variable]
) -> Collection[Tuple[Variable, Variable]]:
    return [(u, v) for u, v in graph.edges() if u not in vertices and v not in vertices]


def _latent_dag(
    di_edges: Iterable[Tuple[Variable, Variable]],
    bi_edges: Iterable[Tuple[Variable, Variable]],
    *,
    prefix: Optional[str] = None,
    start: int = 0,
    tag: Optional[str] = None,
) -> nx.DiGraph:
    """Create a labeled DAG where bi-directed edges are assigned as nodes upstream of their two incident nodes.

    :param di_edges: A list of directional edges
    :param bi_edges: A list of bi-directional edges
    :param prefix: The prefix for latent variables. If none, defaults to :data:`y0.graph.DEFAULT_PREFIX`.
    :param start: The starting number for latent variables (defaults to 0, could be changed to 1 if desired)
    :param tag: The key for node data describing whether it is latent.
        If None, defaults to :data:`y0.graph.DEFAULT_TAG`.
    :return: A latent variable DAG.
    """
    if tag is None:
        tag = DEFAULT_TAG
    if prefix is None:
        prefix = DEFULT_PREFIX

    str_di_edges = [(u.name, v.name) for u, v in di_edges]
    str_bi_edges = [(u.name, v.name) for u, v in bi_edges]

    rv = nx.DiGraph()
    rv.add_nodes_from(itt.chain.from_iterable(str_bi_edges))
    rv.add_edges_from(str_di_edges)
    nx.set_node_attributes(rv, False, tag)
    for i, (u, v) in enumerate(sorted(str_bi_edges), start=start):
        latent_node = f"{prefix}{i}"
        rv.add_node(latent_node, **{tag: True})
        rv.add_edge(latent_node, u)
        rv.add_edge(latent_node, v)
    return rv


def set_latent(
    graph: nx.DiGraph,
    latent_nodes: Union[Variable, Iterable[Variable]],
    tag: Optional[str] = None,
) -> None:
    """Quickly set the latent variables in a graph."""
    if tag is None:
        tag = DEFAULT_TAG
    if isinstance(latent_nodes, Variable):
        latent_nodes = [latent_nodes]

    latent_nodes = set(latent_nodes)
    for node, data in graph.nodes(data=True):
        data[tag] = node in latent_nodes


def _get_latex(node) -> str:
    if isinstance(node, str):
        from y0.parser import parse_y0

        try:
            expr = parse_y0(node)
        except Exception:
            return node
        else:
            return expr._repr_latex_()

    from y0.dsl import Variable

    if isinstance(node, Variable):
        return node._repr_latex_()
    raise TypeError


def _ensure_set(vertices: Union[Variable, Iterable[Variable]]) -> set[Variable]:
    rv = {vertices} if isinstance(vertices, Variable) else set(vertices)
    if any(isinstance(v, Intervention) for v in rv):
        raise TypeError("can not use interventions here")
    return rv


def _layout(self, prog):
    joint = self.joint()
    try:
        layout = nx.nx_agraph.pygraphviz_layout(joint, prog=prog)
    except ImportError:
        pass
    else:
        return layout
    try:
        layout = nx.nx_pydot.pydot_layout(joint, prog=prog)
    except ImportError:
        pass
    else:
        return layout
    return nx.spring_layout(joint)


<<<<<<< HEAD
def is_a_fixable(graph: NxMixedGraph, treatments: Union[Variable, List[Variable]]) -> bool:
=======
def is_a_fixable(graph: NxMixedGraph, treatments: Union[Variable, Collection[Variable]]) -> bool:
>>>>>>> 87652895
    """Check if the treatments are a-fixable.

    A treatment is said to be a-fixable if it can be fixed by removing a single directed edge from the graph.
    In other words, a treatment is a-fixable if it has exactly one descendant in its district.

    This code was adapted from :mod:`ananke` ananke code at:
    https://gitlab.com/causal/ananke/-/blob/dev/ananke/estimation/counterfactual_mean.py?ref_type=heads#L58-65

    :param graph: A NxMixedGraph
    :param treatments: A list of treatments
    :raises NotImplementedError: a-fixability on multiple treatments is an open research question
    :returns: bool
    """
<<<<<<< HEAD
    if isinstance(treatments, list):
=======
    if not isinstance(treatments, Variable):
>>>>>>> 87652895
        raise NotImplementedError(
            "a-fixability on multiple treatments is an open research question"
        )
    descendants = graph.descendants_inclusive(treatments)
    descendants_in_district = graph.get_district(treatments).intersection(descendants)
    return 1 == len(descendants_in_district)


<<<<<<< HEAD
def is_p_fixable(graph: NxMixedGraph, treatments: Union[Variable, List[Variable]]) -> bool:
=======
def is_p_fixable(graph: NxMixedGraph, treatments: Union[Variable, Collection[Variable]]) -> bool:
>>>>>>> 87652895
    """Check if the treatments are p-fixable.

    This code was adapted from :mod:`ananke` ananke code at:
    https://gitlab.com/causal/ananke/-/blob/dev/ananke/estimation/counterfactual_mean.py?ref_type=heads#L85-92

    :param graph: A NxMixedGraph
    :param treatments: A list of treatments
    :raises NotImplementedError: p-fixability on multiple treatments is an open research question
    :returns: bool
    """
<<<<<<< HEAD
    if isinstance(treatments, list):
=======
    if not isinstance(treatments, Variable):
>>>>>>> 87652895
        raise NotImplementedError(
            "p-fixability on multiple treatments is an open research question"
        )
    children = set(graph.directed.successors(treatments))
    children_in_district = graph.get_district(treatments).intersection(children)
    return 0 == len(children_in_district)<|MERGE_RESOLUTION|>--- conflicted
+++ resolved
@@ -12,10 +12,7 @@
     Any,
     Collection,
     Iterable,
-<<<<<<< HEAD
     List,
-=======
->>>>>>> 87652895
     Mapping,
     Optional,
     Sequence,
@@ -721,11 +718,7 @@
     return nx.spring_layout(joint)
 
 
-<<<<<<< HEAD
-def is_a_fixable(graph: NxMixedGraph, treatments: Union[Variable, List[Variable]]) -> bool:
-=======
 def is_a_fixable(graph: NxMixedGraph, treatments: Union[Variable, Collection[Variable]]) -> bool:
->>>>>>> 87652895
     """Check if the treatments are a-fixable.
 
     A treatment is said to be a-fixable if it can be fixed by removing a single directed edge from the graph.
@@ -739,11 +732,7 @@
     :raises NotImplementedError: a-fixability on multiple treatments is an open research question
     :returns: bool
     """
-<<<<<<< HEAD
-    if isinstance(treatments, list):
-=======
     if not isinstance(treatments, Variable):
->>>>>>> 87652895
         raise NotImplementedError(
             "a-fixability on multiple treatments is an open research question"
         )
@@ -752,11 +741,7 @@
     return 1 == len(descendants_in_district)
 
 
-<<<<<<< HEAD
-def is_p_fixable(graph: NxMixedGraph, treatments: Union[Variable, List[Variable]]) -> bool:
-=======
 def is_p_fixable(graph: NxMixedGraph, treatments: Union[Variable, Collection[Variable]]) -> bool:
->>>>>>> 87652895
     """Check if the treatments are p-fixable.
 
     This code was adapted from :mod:`ananke` ananke code at:
@@ -767,11 +752,7 @@
     :raises NotImplementedError: p-fixability on multiple treatments is an open research question
     :returns: bool
     """
-<<<<<<< HEAD
-    if isinstance(treatments, list):
-=======
     if not isinstance(treatments, Variable):
->>>>>>> 87652895
         raise NotImplementedError(
             "p-fixability on multiple treatments is an open research question"
         )
