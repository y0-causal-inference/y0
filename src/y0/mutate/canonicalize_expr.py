--- conflicted
+++ resolved
@@ -16,7 +16,6 @@
     Sum,
     Variable,
     ensure_ordering,
-    get_outcomes_and_treatments,
 )
 
 __all__ = [
@@ -167,21 +166,7 @@
             yield expression
 
 
-<<<<<<< HEAD
-def canonical_expr_equal(expected: Expression, actual: Expression) -> bool:
-    """Return True if two expressions are equal after canonicalization."""
-    expected_outcomes, expected_treatments = get_outcomes_and_treatments(query=expected)
-    actual_outcomes, actual_treatments = get_outcomes_and_treatments(query=actual)
-
-    if (expected_outcomes != actual_outcomes) or (expected_treatments != actual_treatments):
-        return False
-    ordering = tuple(expected.get_variables())  # need to impose ordering, any will do.
-    expected_canonical = canonicalize(expected, ordering)
-    actual_canonical = canonicalize(actual, ordering)
-    return expected_canonical == actual_canonical
-=======
 def canonical_expr_equal(left: Expression, right: Expression) -> bool:
     """Return True if two expressions are equal after canonicalization."""
     ordering = sorted(left.get_variables() | right.get_variables(), key=attrgetter("name"))
-    return canonicalize(left, ordering) == canonicalize(right, ordering)
->>>>>>> c7598891
+    return canonicalize(left, ordering) == canonicalize(right, ordering)