--- conflicted
+++ resolved
@@ -157,7 +157,14 @@
             raise TypeError
 
 
-<<<<<<< HEAD
+def _flatten_product(product: Product) -> Iterable[Expression]:
+    for expression in product.expressions:
+        if isinstance(expression, Product):
+            yield from _flatten_product(expression)
+        else:
+            yield expression
+
+
 def expr_equal(expected: Expression, actual: Expression) -> bool:
     """Return True if two expressions are equal after canonicalization."""
     expected_outcomes, expected_treatments = get_outcomes_and_treatments(query=expected)
@@ -168,12 +175,4 @@
     ordering = tuple(expected.get_variables())  # need to impose ordering, any will do.
     expected_canonical = canonicalize(expected, ordering)
     actual_canonical = canonicalize(actual, ordering)
-    return expected_canonical == actual_canonical
-=======
-def _flatten_product(product: Product) -> Iterable[Expression]:
-    for expression in product.expressions:
-        if isinstance(expression, Product):
-            yield from _flatten_product(expression)
-        else:
-            yield expression
->>>>>>> 53010ef1
+    return expected_canonical == actual_canonical