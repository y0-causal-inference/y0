--- conflicted
+++ resolved
@@ -169,14 +169,9 @@
                 self._nonatomic_key(expression.numerator),
                 self._nonatomic_key(expression.denominator),
             )
-<<<<<<< HEAD
-        elif isinstance(expression, Zero):
-            return (4, Zero())
-=======
         elif isinstance(expression, (One, Zero)):
             return 4, expression.to_text()
             # TODO find an example where this happens
->>>>>>> 541061df
         else:
             raise TypeError
 
