--- conflicted
+++ resolved
@@ -6,13 +6,8 @@
 from .chain import bayes_expand, chain_expand, fraction_expand
 
 __all__ = [
-<<<<<<< HEAD
-    'canonicalize','conditional_to_fraction'  
-]
-=======
     'canonicalize',
     'chain_expand',
     'fraction_expand',
     'bayes_expand',
-]
->>>>>>> 645a2526
+]