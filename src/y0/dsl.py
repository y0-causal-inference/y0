# -*- coding: utf-8 -*-

"""An internal domain-specific language for probability expressions."""

from __future__ import annotations

import functools
import itertools as itt
from abc import ABC, abstractmethod
from dataclasses import dataclass, field
from operator import attrgetter
from typing import (
    Callable,
    Iterable,
    List,
    Optional,
    Protocol,
    Sequence,
    Set,
    Tuple,
    TypeVar,
    Union,
    cast,
)

__all__ = [
    "Element",
    "Variable",
    "Intervention",
    "CounterfactualVariable",
    "Distribution",
    "P",
    "Probability",
    "Sum",
    "Product",
    "Fraction",
    "Expression",
    "One",
    "Zero",
    "Q",
    "QFactor",
    "A",
    "AA",
    "B",
    "C",
    "D",
    "M",
    "R",
    "S",
    "T",
    "W",
    "X",
    "Y",
    "Z",
    "V1",
    "V2",
    "V3",
    "V4",
    "V5",
    "V6",
    "W0",
    "W1",
    "W2",
    "W3",
    "W4",
    "W5",
    "W6",
    "Y1",
    "Y2",
    "Y3",
    "Y4",
    "Y5",
    "Y6",
    "Z1",
    "Z2",
    "Z3",
    "Z4",
    "Z5",
    "Z6",
    # Helpers
    "ensure_ordering",
    "vmap_adj",
    "vmap_pairs",
]

T_co = TypeVar("T_co", covariant=True)


def _to_interventions(variables: Sequence[Variable]) -> Tuple[Intervention, ...]:
    return tuple(
        variable
        if isinstance(variable, Intervention)
        else Intervention(name=variable.name, star=False)
        for variable in variables
    )


class Element(ABC):
    """An element in the y0 internal domain-speific language that can be converted to text, LaTeX, and code."""

    @abstractmethod
    def to_text(self) -> str:
        """Output this DSL object in the internal string format."""

    @abstractmethod
    def to_latex(self) -> str:
        """Output this DSL object in the LaTeX string format."""

    @abstractmethod
    def to_y0(self) -> str:
        """Output this DSL object as y0 python code."""

    def _repr_latex_(self) -> str:  # hack for auto-display of latex in jupyter notebook
        return f"${self.to_latex()}$"

    def __str__(self) -> str:
        return self.to_y0()

    def __repr__(self) -> str:
        return self.to_y0()

    @abstractmethod
    def _iter_variables(self) -> Iterable[Variable]:
        """Iterate over variables."""

    def get_variables(self) -> Set[Variable]:
        """Get the set of variables used in this expression."""
        return set(self._iter_variables())


@dataclass(frozen=True, order=True, repr=False)
class Variable(Element):
    """A variable, typically with a single letter."""

    #: The name of the variable
    name: str
    #: The star status of the variable. None means it's a variable,
    #: False means it's the same as the value for the variable,
    #: and True means it's a different value from the variable.
    star: Optional[bool] = None

    def __post_init__(self):
        if self.name in {"P", "Q"}:
            raise ValueError(f"trust me, {self.name} is a bad variable name.")

    @classmethod
    def norm(cls, name: Union[str, Variable]) -> Variable:
        """Automatically upgrade a string to a variable."""
        if isinstance(name, str):
            return Variable(name)
        elif isinstance(name, Variable):
            return name
        else:
            raise TypeError(f"({type(name)}) {name} is not valid")

    def to_text(self) -> str:
        """Output this variable in the internal string format."""
        return self.name

    def to_latex(self) -> str:
        """Output this variable in the LaTeX string format.

        :returns: The LaTeX representaton of this variable.

        >>> Variable('X').to_latex()
        'X'
        >>> Variable('X1').to_latex()
        'X_1'
        >>> Variable('X12').to_latex()
        'X_{12}'
        """
        # if it ends with a number, use that as a subscript
        ending_numeric = 0
        for c in reversed(self.name):
            if c.isnumeric():
                ending_numeric += 1
        if ending_numeric == 0:
            return self.name
        elif ending_numeric == 1:
            return f"{self.name[:-1]}_{self.name[-1]}"
        else:
            return f"{self.name[:-ending_numeric]}_{{{self.name[-ending_numeric:]}}}"

    def to_y0(self) -> str:
        """Output this variable instance as y0 internal DSL code."""
        return self.name

    def intervene(self, variables: VariableHint) -> CounterfactualVariable:
        """Intervene on this variable with the given variable(s).

        :param variables: The variable(s) used to extend this variable as it is changed to a
            counterfactual variable
        :returns: A new counterfactual variable over this variable with the given intervention(s).

        .. note:: This function can be accessed with the matmult @ operator.
        """
        return CounterfactualVariable(
            name=self.name,
            star=self.star,
            interventions=_to_interventions(_upgrade_variables(variables)),
        )

    def __matmul__(self, variables: VariableHint) -> CounterfactualVariable:
        return self.intervene(variables)

    def given(self, parents: Union[VariableHint, Distribution]) -> Distribution:
        """Create a distribution in which this variable is conditioned on the given variable(s).

        The new distribution is a Markov Kernel.

        :param parents: A variable or list of variables to include as conditions in the new conditional distribution
        :returns: A new conditional probability distribution
        :raises TypeError: If a distribution is given as the parents that contains conditionals

        .. note:: This function can be accessed with the or | operator.
        """
        if not isinstance(parents, Distribution):
            return Distribution(
                children=(self,),
                parents=_upgrade_variables(parents),
            )
        elif parents.is_conditioned():
            raise TypeError("can not be given a distribution that has conditionals")
        else:
            # The parents variable is actually a Distribution instance with no parents,
            #  so its children become the parents for the new Markov Kernel distribution
            return Distribution(
                children=(self,),
                parents=parents.children,  # don't think about this too hard
            )

    def __or__(self, parents: Union[VariableHint, Distribution]) -> Distribution:
        return self.given(parents)

    def joint(self, children: VariableHint) -> Distribution:
        """Create a joint distribution between this variable and the given variable(s).

        :param children: The variable(s) for use with this variable in a joint distribution
        :returns: A new joint distribution over this variable and the given variables.

        .. note:: This function can be accessed with the and & operator.
        """
        return Distribution(
            children=(self, *_upgrade_variables(children)),
        )

    def __and__(self, children: VariableHint) -> Distribution:
        return self.joint(children)

    def _intervention(self, star: bool) -> Variable:
        return Intervention(name=self.name, star=star)

    def invert(self) -> Variable:
        """Create an :class:`Intervention` variable that is different from what was observed (with a star)."""
        return self._intervention(not self.star)

    def __invert__(self) -> Variable:
        return self.invert()

    def __pos__(self) -> Variable:
        return self._intervention(True)

    def __neg__(self) -> Variable:
        return self._intervention(False)

    @classmethod
    def __class_getitem__(cls, item) -> Variable:
        return Variable(item)

    def _iter_variables(self) -> Iterable[Variable]:
        """Get a set containing this variable."""
        yield self


VariableHint = Union[str, Variable, Iterable[Union[str, Variable]]]


@dataclass(frozen=True, order=True, repr=False)
class Intervention(Variable):
    """An intervention variable.

    An intervention variable is usually used as a subscript in a :class:`CounterfactualVariable`.
    """

    def __post_init__(self):
        if self.star is None:
            raise ValueError("Intervention must have a non-None star")

    def to_text(self) -> str:
        """Output this intervention variable in the internal string format."""
        return f"{self.name}*" if self.star else self.name

    def to_latex(self) -> str:
        """Output this intervention variable in the LaTeX string format."""
        latex = super().to_latex()
        return f"{latex}^*" if self.star else latex

    def to_y0(self) -> str:
        """Output this intervention instance as y0 internal DSL code."""
        return f"~{self.name}" if self.star else self.name


@dataclass(frozen=True, order=True, repr=False)
class CounterfactualVariable(Variable):
    """A counterfactual variable.

    Counterfactual variables are like normal variables, but can have a list of interventions.
    Each intervention is either the same as what was observed (no star) or different from what
    was observed (star).
    """

    #: The interventions on the variable. Should be non-empty
<<<<<<< HEAD
    interventions: Tuple[Intervention, ...]
    # CounterfactualVariables can now be inverted
    star: bool = False
=======
    interventions: Tuple[Intervention, ...] = field(default_factory=tuple)
>>>>>>> 80b5d329

    def __post_init__(self):
        if not self.interventions:
            raise ValueError("should give at least one intervention")
        for intervention in self.interventions:
            if not isinstance(intervention, Intervention):
                raise TypeError(
                    f"only Intervention instances are allowed."
                    f" Got: ({intervention.__class__.__name__}) {intervention}",
                )

    def to_text(self) -> str:
        """Output this counterfactual variable in the internal string format."""
        intervention_latex = _list_to_text(self.interventions)
        return (
            f"{self.name}*_{{{intervention_latex}}}"
            if self.star
            else f"{self.name}_{{{intervention_latex}}}"
        )

    def to_latex(self) -> str:
        """Output this counterfactual variable in the LaTeX string format.

        :returns: A latex representation of this counterfactual variable

        >>> (Variable('X') @ Variable('Y')).to_latex()
        '{X}_{Y}'
        >>> (Variable('X1') @ Variable('Y')).to_latex()
        '{X_1}_{Y}'
        >>> (Variable('X12') @ Variable('Y')).to_latex()
        '{X_{12}}_{Y}'
        """
        latex = super().to_latex()
        intervention_latex = _list_to_latex(self.interventions)
<<<<<<< HEAD
        return (
            f"{{{latex}}}^*_{{{intervention_latex}}}"
            if self.star
            else f"{{{latex}}}_{{{intervention_latex}}}"
        )
=======
        prefix = "^*" if self.star else ""
        return f"{{{super().to_latex()}}}{prefix}_{{{intervention_latex}}}"
>>>>>>> 80b5d329

    def to_y0(self) -> str:
        """Output this counterfactual variable instance as y0 internal DSL code."""
        prefix = "~" if self.star else ""
        if len(self.interventions) == 1:
            return f"{prefix}{self.name} @ {self.interventions[0].to_y0()}"
        else:
            ins = ", ".join(i.to_y0() for i in self.interventions)
<<<<<<< HEAD
            return f"~{self.name} @ ({ins})" if self.star else f"{self.name} @ ({ins})"
=======
            return f"{prefix}{self.name} @ ({ins})"
>>>>>>> 80b5d329

    def intervene(self, variables: VariableHint) -> CounterfactualVariable:
        """Intervene on this counterfactual variable with the given variable(s).

        :param variables: The variable(s) used to extend this counterfactual variable's
            current interventions. Automatically converts variables to interventions.
        :returns: A new counterfactual variable with both this counterfactual variable's interventions
            and the given intervention(s)

        .. note:: This function can be accessed with the matmult @ operator.
        """
        _variables = _upgrade_variables(variables)
        _interventions = _to_interventions(_variables)
        self._raise_for_overlapping_interventions(_interventions)
        return CounterfactualVariable(
            name=self.name,
            star=self.star,
            interventions=(*self.interventions, *_interventions),
        )

    def _raise_for_overlapping_interventions(self, interventions: Iterable[Intervention]) -> None:
        """Raise an error if any of the given variables are already listed in interventions in this counterfactual.

        :param interventions: Interventions to check for overlap
        :raises ValueError: If there are overlapping variables given.
        """
        overlaps = {
            new
            for old, new in itt.product(self.interventions, interventions)
            if old.name == new.name
        }
        if overlaps:
            raise ValueError(f"Overlapping interventions in new interventions: {overlaps}")

<<<<<<< HEAD
    def invert(self) -> Intervention:
        """Raise an error, since counterfactuals can't be inverted the same as normal variables or interventions."""
        # FIXME @cthoyt improve DSL model
        return CounterfactualVariable(  # type:ignore
            name=self.name, interventions=self.interventions, star=not self.star
        )
=======
    def _with_star(self, star: bool) -> CounterfactualVariable:
        return CounterfactualVariable(
            name=self.name,
            star=star,
            interventions=self.interventions,
        )

    def invert(self) -> CounterfactualVariable:
        """Invert the value of the counterfactual variable."""
        return self._with_star(not self.star)

    def __pos__(self) -> CounterfactualVariable:
        return self._with_star(True)

    def __neg__(self) -> CounterfactualVariable:
        return self._with_star(False)
>>>>>>> 80b5d329

    def _iter_variables(self) -> Iterable[Variable]:
        """Get the union of this variable and its interventions."""
        yield from super()._iter_variables()
        for intervention in self.interventions:
            yield from intervention._iter_variables()


@dataclass(frozen=True)
class Distribution(Element):
    """A general distribution over several child variables, conditioned by several parents."""

    children: Tuple[Variable, ...]
    parents: Tuple[Variable, ...] = field(default_factory=tuple)

    def __post_init__(self):
        if isinstance(self.children, (list, Variable)):
            raise TypeError(f"children of wrong type: {type(self.children)}")
        if isinstance(self.parents, (list, Variable)):
            raise TypeError
        if not self.children:
            raise ValueError("distribution must have at least one child")

    @classmethod
    def safe(
        cls,
        distribution: Union[VariableHint, Distribution],
        *args: Union[str, Variable, Distribution],
    ) -> Distribution:
        """Create a distribution the given variable(s) or distribution.

        :param distribution: If given a :class:`Distribution`, creates a probability expression
            directly over the distribution. If given variable or list of variables, conveniently
            creates a :class:`Distribution` with the variable(s) as children.
        :param args: If the first argument (``distribution``) was given as a single variable, the
            ``args`` variadic argument can be used to specify a list of additional variables.
        :returns: A Distribution object
        :raises ValueError: If invalid combination of arguments are given.
        """
        if isinstance(distribution, (str, Variable, Distribution)):
            extended_args = [distribution, *args]
            dist_pos = [i for i, e in enumerate(extended_args) if isinstance(e, Distribution)]

            # There are no distributions (e.g., no conditionals were given with the | already)
            if 0 == len(dist_pos):
                return Distribution(
                    children=_upgrade_ordering(cast(VariableHint, extended_args)),
                )

            # A single conditional was given. Everything before it should be considered
            # as child variables, and everything after as parent variables.
            elif 1 == len(dist_pos):
                i = dist_pos[0]
                pre = cast(Iterable[Union[str, Variable]], extended_args[:i])
                dist = cast(Distribution, extended_args[i])
                post = cast(Iterable[Union[str, Variable]], extended_args[i + 1 :])
                return Distribution(
                    children=_sorted_variables((*_upgrade_ordering(pre), *dist.children)),
                    parents=_sorted_variables((*dist.parents, *_upgrade_ordering(post))),
                )

            # Multiple conditionals were detected. This isn't allowed.
            else:
                raise ValueError("can not give multiple distribution objects")
        elif args:
            raise ValueError("can not use args/parents when giving an iterable as first argument")
        else:
            return Distribution(
                children=_upgrade_ordering(distribution),
            )

    def _to_x(self, func: Callable[[Iterable[Variable]], str]) -> str:
        children = func(self.children)
        if not self.parents:
            return children
        return f"{children} | {func(self.parents)}"

    def to_text(self) -> str:
        """Output this distribution in the internal string format."""
        return self._to_x(_list_to_text)

    def to_y0(self) -> str:
        """Output this distribution instance as y0 internal DSL code."""
        return self._to_x(_list_to_y0)

    def to_latex(self) -> str:
        """Output this distribution in the LaTeX string format."""
        return self._to_x(_list_to_latex)

    def is_conditioned(self) -> bool:
        """Return if this distribution is conditioned."""
        return 0 < len(self.parents)

    def is_markov_kernel(self) -> bool:
        """Return if this distribution a markov kernel -> one child variable and one or more conditionals."""
        return len(self.children) == 1

    def intervene(self, variables: VariableHint) -> Distribution:
        """Return a new distribution that has the given intervention(s) on all variables."""
        # check that the variables aren't in any of them yet
        variables = _upgrade_variables(variables)
        return Distribution(
            children=tuple(child.intervene(variables) for child in self.children),
            parents=tuple(parent.intervene(variables) for parent in self.parents),
        )

    def __matmul__(self, variables: VariableHint) -> Distribution:
        return self.intervene(variables)

    def uncondition(self) -> Distribution:
        """Return a new distribution that is not conditioned on the parents."""
        return Distribution(
            children=(*self.children, *self.parents),
        )

    def joint(self, children: VariableHint) -> Distribution:
        """Create a new distribution including the given child variables.

        :param children: The variable(s) with which this distribution's children are extended
        :returns: A new distribution.

        .. note:: This function can be accessed with the and & operator.
        """
        return Distribution(
            children=(*self.children, *_upgrade_variables(children)),
            parents=self.parents,
        )

    def __and__(self, children: VariableHint) -> Distribution:
        return self.joint(children)

    def given(self, parents: Union[VariableHint, Distribution]) -> Distribution:
        """Create a new mixed distribution additionally conditioned on the given parent variables.

        :param parents: The variable(s) with which this distribution's parents are extended
        :returns: A new distribution
        :raises TypeError: If a distribution is given as the parents that contains conditionals

        .. note:: This function can be accessed with the or | operator.
        """
        # TODO handle duplicate variables in the parents.
        if not isinstance(parents, Distribution):
            return Distribution(
                children=self.children,
                parents=(*self.parents, *_upgrade_variables(parents)),
            )
        elif parents.is_conditioned():
            raise TypeError("can not be given a distribution that has conditionals")
        else:
            # The parents variable is actually a Distribution instance with no parents,
            #  so its children get appended as parents for the new mixed distribution
            return Distribution(
                children=self.children,
                parents=(
                    *self.parents,
                    *parents.children,
                ),  # don't think about this too hard
            )

    def __or__(self, parents: Union[VariableHint, Distribution]) -> Distribution:
        return self.given(parents)

    def _iter_variables(self) -> Iterable[Variable]:
        """Get the set of variables used in this distribution."""
        for variable in itt.chain(self.children, self.parents):
            yield from variable._iter_variables()


class Expression(Element, ABC):
    """The abstract class representing all expressions."""

    @abstractmethod
    def __mul__(self, other):
        pass

    def __truediv__(self, expression: Expression) -> Expression:
        """Divide this expression by another and create a fraction."""
        if isinstance(expression, One):
            return self
        elif isinstance(expression, Fraction):
            return Fraction(self * expression.denominator, expression.numerator)
        else:
            return Fraction(self, expression)

    def marginalize(self, ranges: VariableHint) -> Fraction:
        """Return this expression, marginalized by the given variables.

        :param ranges: A variable or list of variables over which to marginalize this expression
        :returns: A fraction in which the denominator is represents the sum over the given ranges

        >>> from y0.dsl import P, A, B
        >>> assert P(A, B).marginalize(A) == P(A, B) / Sum[A](P(A, B))
        """
        return Fraction(self, Sum(expression=self, ranges=_upgrade_variables(ranges)))


@dataclass(frozen=True, repr=False)
class Probability(Expression):
    """The probability over a distribution."""

    #: The distribution over which the probability is expressed
    distribution: Distribution

    @classmethod
    def safe(
        cls,
        distribution: DistributionHint,
        *args: Union[str, Variable],
        interventions: Optional[VariableHint] = None,
    ) -> Probability:
        """Create a distribution the given variable(s) or distribution.

        :param distribution: If given a :class:`Distribution`, creates a probability expression
            directly over the distribution. If given variable or list of variables, conveniently
            creates a :class:`Distribution` with the variable(s) as children.
        :param args: If the first argument (``distribution``) was given as a single variable, the
            ``args`` variadic argument can be used to specify a list of additional variables.
        :param interventions: An optional variable or variables to use as interventions.
        :returns: A probability object
        """
        distribution = Distribution.safe(distribution, *args)
        if interventions is not None:
            distribution = distribution.intervene(interventions)
        return Probability(distribution)

    def to_text(self) -> str:
        """Output this probability in the internal string format."""
        return f"P({self.distribution.to_text()})"

    def to_y0(self) -> str:
        """Output this probability instance as y0 internal DSL code."""
        return f"P({self.distribution.to_y0()})"

    def to_latex(self) -> str:
        """Output this probability in the LaTeX string format."""
        return f"P({self.distribution.to_latex()})"

    @property
    def parents(self) -> Tuple[Variable, ...]:
        """Get the distribution's parents."""
        return self.distribution.parents

    @property
    def children(self) -> Tuple[Variable, ...]:
        """Get the distribution's children."""
        return self.distribution.children

    def is_conditioned(self) -> bool:
        """Return if this distribution is conditioned."""
        return self.distribution.is_conditioned()

    def is_markov_kernel(self) -> bool:
        """Return if this distribution a markov kernel -> one child variable and one or more conditionals."""
        return self.distribution.is_markov_kernel()

    def __mul__(self, other: Expression) -> Expression:
        if isinstance(other, Zero):
            return other
        elif isinstance(other, One):
            return self
        elif isinstance(other, Product):
            return Product((self, *other.expressions))
        elif isinstance(other, Fraction):
            return Fraction(self * other.numerator, other.denominator)
        else:
            return Product((self, other))

    def intervene(self, variables: VariableHint) -> Probability:
        """Return a new probability where the underlying distribution has been intervened by the given variables."""
        return Probability(self.distribution.intervene(variables))

    def __matmul__(self, variables: VariableHint) -> Probability:
        return self.intervene(variables)

    def uncondition(self) -> Probability:
        """Return a new probability where the underlying distribution is no longer conditioned by the parents.

        :returns: A new probability over a distribution over the children and parents of the previous distribution

        >>> from y0.dsl import P, A, B
        >>> P(A | B).uncondition() == P(A, B)
        """
        return Probability(self.distribution.uncondition())

    def _iter_variables(self) -> Iterable[Variable]:
        """Get the set of variables used in the distribution in this probability."""
        yield from self.distribution._iter_variables()


DistributionHint = Union[VariableHint, Distribution]


class ProbabilityBuilderType:
    """A base class for building probability distributions."""

    def __call__(
        self,
        distribution: DistributionHint,
        *args: Union[str, Variable],
        interventions: Optional[VariableHint] = None,
    ) -> Probability:
        return Probability.safe(distribution, *args, interventions=interventions)

    def __getitem__(self, interventions: VariableHint):
        """Generate a probability builder closure.

        :param interventions: A variable or variables to intervene on using the do-calculus level 2
            rules, meaning they are all applied to all parent and children variables in the resulting
            expression
        :returns: A function with the same semantics as :meth:`__call__` such that you can build
            a probability expression.

        >>> from y0.dsl import P, W, X, Y, Z
        >>> assert P[X](Y) == P(Y @ X)
        >>> assert P[X](Y, Z) == P(Y @ X & Z @ X)
        >>> assert P[X](Y | Z) == P(Y @ X | Z @ X)
        >>> assert P[X](Y @ Z) == P(Y @ Z @ X)
        >>> assert P[X](Y @ Z | W) == P(Y @ Z @ X | W @ X)
        """
        return functools.partial(self, interventions=interventions)


P = ProbabilityBuilderType()
"""``P`` is a magical object of mystery and wonder that can be used to create :class:`Probability` instances.

It itself is a singleton instance of :class:`ProbabilityBuilderType` and can be used wither via the
:meth:`ProbabilityBuilderType.__call__`, as if it were a function like ``P(Y)`` or it can be used as
a combination with the :meth:`ProbabilityBuilderType.__getitem__` and a call, like ``P[X](Y)`` to
denote interventions using the do-Calculus $L_2$ notation. Here are some examples:

A univariate distribution can be created either with a string or a :class:`Variable`:

>>> from y0.dsl import P, A
>>> P('A') == P(A)

**Multivariate Distributions**

A joint distribution can be created with several strings or :class:`Variable` instances
with variadic arguments:

>>> from y0.dsl import P, A, B
>>> P(A, B) == P('A', 'B')

A joint distribution can also be created with a single argument that is either an iterable
of either strings or :class:`Variable` instances

>>> from y0.dsl import P, A, B
>>> P((A, B)) == P([A, B]) == P(('A', 'B')) == P(['A', 'B'])

This even extends to fancy generators, for which you can omit the parentheses:

Creation with a fancy generator of variables:

>>> from y0.dsl import P, A, B
>>> P(Variable(name) for name in 'AB') == P(name for name in 'AB') == P(A, B)

**Conditional Distributions**

Creation with a conditional distribution:

>>> from y0.dsl import P, A, B
>>> P(A | B)

Creation with a mixed joint/conditional distribution:

>>> from y0.dsl import P, A, B, C
>>> P(A & B | C)

**Specifying an Intervention with L2 do-Calculus Notation**

Intervene on a single variable:

>>> from y0.dsl import P, X, Y
>>> P[X](Y) == P(Y @ X)

Intervene on multiple children:

>>> from y0.dsl import P, X, Y, Z
>>> P[X](Y, Z) == P(Y @ X & Z @ X)

Intervene on multiple parents:

>>> from y0.dsl import P, W, X, Y, Z
>>> P[X](Y | (W, Z)) == P(Y @ X | (W @ X, Z @ X)):

Intervene on both children and parents:

>>> from y0.dsl import P, X, Y, Z
>>> P[X](Y | Z) == P(Y @ X | Z @ X)

Intervene on X on top of previous interventions:

>>> from y0.dsl import P, X, Y, Z
>>> P[X](Y @ Z) == P(Y @ X @ Z)

Allow mixing with L3, where each variable can have different interventions:

>>> from y0.dsl import P, W, X, Y, Z
>>> P[X](Y @ Z | W) == P(Y @ X @ Z | W @ X)

**Specifying Multiple Interventions with L2 do-Calculus Notation**

Multiple interventions on a single variable:

>>> from y0.dsl import P, X1, X2, Y
>>> P[X1, X2](Y) == P(Y @ X)

Multiple interventions  on multiple children:

>>> from y0.dsl import P, X1, X2, Y, Z
>>> P[X1, X2](Y, Z) == P(Y @ X1 @ X2 & Z @ X1 @ X2)

... and so on
"""


@dataclass(frozen=True, repr=False)
class Product(Expression):
    """Represent the product of several probability expressions."""

    expressions: Tuple[Expression, ...]

    @classmethod
    def safe(cls, expressions: Union[Expression, Iterable[Expression]]) -> Product:
        """Construct a product from any iterable of expressions.

        :param expressions: An expression or iterable of expressions which should be multiplied
        :returns: A :class:`Product` object

        Standard usage, same as the normal ``__init__``:

        >>> from y0.dsl import Product, X, Y, A, P
        >>> Product.safe((P(X, Y), ))

        Use a list or other iterable:

        >>> Product.safe([P(X), P(Y | X)])

        Use an inline generator:

        >>> Product.safe(P(v) for v in [X, Y])

        Use a single expression:

        >>> Product.safe(P(X, Y))
        """
        return cls(
            expressions=(expressions,)
            if isinstance(expressions, Expression)
            else tuple(expressions)
        )

    def to_text(self):
        """Output this product in the internal string format."""
        return " ".join(expression.to_text() for expression in self.expressions)

    def to_y0(self) -> str:
        """Output this product instance as y0 internal DSL code."""
        return " * ".join(expr.to_y0() for expr in self.expressions)

    def to_latex(self):
        """Output this product in the LaTeX string format."""
        return " ".join(expression.to_latex() for expression in self.expressions)

    def __mul__(self, other: Expression):
        if isinstance(other, Zero):
            return other
        if isinstance(other, Product):
            return Product((*self.expressions, *other.expressions))
        elif isinstance(other, Fraction):
            return Fraction(self * other.numerator, other.denominator)
        else:
            return Product((*self.expressions, other))

    def _iter_variables(self) -> Iterable[Variable]:
        """Get the union of the variables used in each expresison in this product."""
        for expression in self.expressions:
            yield from expression._iter_variables()


def _list_to_text(elements: Iterable[Element]) -> str:
    return ", ".join(element.to_text() for element in elements)


def _list_to_latex(elements: Iterable[Element]) -> str:
    return ", ".join(element.to_latex() for element in elements)


def _list_to_y0(elements: Iterable[Element]) -> str:
    return ", ".join(element.to_y0() for element in elements)


@dataclass(frozen=True, repr=False)
class Sum(Expression):
    """Represent the sum over an expression over an optional set of variables."""

    #: The expression over which the sum is done
    expression: Expression
    #: The variables over which the sum is done. Defaults to an empty list, meaning no variables.
    ranges: Tuple[Variable, ...] = field(default_factory=tuple)

    @classmethod
    def safe(
        cls, expression: Expression, ranges: Union[str, Variable, Iterable[Union[str, Variable]]]
    ) -> Sum:
        """Construct a sum from an expression and a permissive set of things in the ranges.

        :param expression: The expression over which the sum is done
        :param ranges: The variable or list of variables over which the sum is done
        :returns: A :class:`Sum` object

        Standard usage, same as the normal ``__init__``:

        >>> from y0.dsl import Sum, X, Y, A, P
        >>> Sum.safe(P(X, Y), (X,))

        Use a list or other iterable:

        >>> Sum.safe(P(X, Y), [X])

        Use a single variable:

        >>> Sum.safe(P(X, Y), X)
        """
        return cls(
            expression=expression,
            ranges=(
                (Variable.norm(ranges),)
                if isinstance(ranges, (str, Variable))
                else _upgrade_ordering(ranges)
            ),
        )

    def to_text(self) -> str:
        """Output this sum in the internal string format."""
        ranges = _list_to_text(self.ranges)
        return f"[ sum_{{{ranges}}} {self.expression.to_text()} ]"

    def to_latex(self) -> str:
        """Output this sum in the LaTeX string format."""
        ranges = _list_to_latex(self.ranges)
        return rf"\sum_{{{ranges}}} {self.expression.to_latex()}"

    def to_y0(self):
        """Output this sum instance as y0 internal DSL code."""
        if isinstance(self.expression, Fraction):
            s = self.expression.to_y0(parens=False)
        else:
            s = self.expression.to_y0()
        if not self.ranges:
            return f"Sum({s})"
        ranges = _list_to_y0(self.ranges)
        return f"Sum[{ranges}]({s})"

    def __mul__(self, expression: Expression):
        if isinstance(expression, Zero):
            return expression
        elif isinstance(expression, Product):
            return Product((self, *expression.expressions))
        else:
            return Product((self, expression))

    def _iter_variables(self) -> Iterable[Variable]:
        """Get the union of the variables used in the range of this sum and variables in its summand."""
        yield from self.expression._iter_variables()
        for variable in self.ranges:
            yield from variable._iter_variables()

    @classmethod
    def __class_getitem__(cls, ranges: VariableHint) -> Callable[[Expression], Sum]:
        """Create a partial sum object over the given ranges.

        :param ranges: The variables over which the partial sum will be done
        :returns: A partial :class:`Sum` that can be called solely on an expression

        Example single variable sum:

        >>> from y0.dsl import Sum, P, A, B
        >>> Sum[B](P(A | B) * P(B))

        Example multiple variable sum:

        >>> from y0.dsl import Sum, P, A, B, C
        >>> Sum[B, C](P(A | B) * P(B))
        """
        return functools.partial(Sum, ranges=_upgrade_ordering(ranges))


@dataclass(frozen=True, repr=False)
class Fraction(Expression):
    """Represents a fraction of two expressions."""

    #: The expression in the numerator of the fraction
    numerator: Expression
    #: The expression in the denominator of the fraction
    denominator: Expression

    def __post_init__(self):
        if isinstance(self.denominator, Zero):
            raise ZeroDivisionError

    def to_text(self) -> str:
        """Output this fraction in the internal string format."""
        return f"frac_{{{self.numerator.to_text()}}}{{{self.denominator.to_text()}}}"

    def to_latex(self) -> str:
        """Output this fraction in the LaTeX string format."""
        return rf"\frac{{{self.numerator.to_latex()}}}{{{self.denominator.to_latex()}}}"

    def to_y0(self, parens: bool = True) -> str:
        """Output this fraction as y0 internal DSL code."""
        s = f"({self.numerator.to_y0()} / {self.denominator.to_y0()})"
        return f"({s})" if parens else s

    def __mul__(self, expression: Expression) -> Expression:
        if isinstance(expression, Zero):
            return expression
        elif isinstance(expression, Fraction):
            return Fraction(
                self.numerator * expression.numerator,
                self.denominator * expression.denominator,
            )
        else:
            return Fraction(self.numerator * expression, self.denominator)

    def __truediv__(self, expression: Expression) -> Fraction:
        if isinstance(expression, One):
            return self
        elif isinstance(expression, Fraction):
            return Fraction(
                self.numerator * expression.denominator,
                self.denominator * expression.numerator,
            )
        else:
            return Fraction(self.numerator, self.denominator * expression)

    def _iter_variables(self) -> Iterable[Variable]:
        """Get the set of variables used in the numerator and denominator of this fraction."""
        yield from self.numerator._iter_variables()
        yield from self.denominator._iter_variables()

    def flip(self) -> Fraction:
        """Exchange the numerator and denominator."""
        return Fraction(self.denominator, self.numerator)

    def simplify(self) -> Expression:
        """Simplify this fraction."""
        if isinstance(self.denominator, One):
            return self.numerator
        if isinstance(self.numerator, Zero):
            return self.numerator
        if isinstance(self.numerator, One):
            if isinstance(self.denominator, Fraction):
                return self.denominator.flip().simplify()
            else:
                return self
        if self.numerator == self.denominator:
            return One()
        if isinstance(self.numerator, Product) and isinstance(self.denominator, Product):
            return self._simplify_parts(self.numerator.expressions, self.denominator.expressions)
        elif isinstance(self.numerator, Product):
            return self._simplify_parts(self.numerator.expressions, [self.denominator])
        elif isinstance(self.denominator, Product):
            return self._simplify_parts([self.numerator], self.denominator.expressions)
        return self

    @classmethod
    def _simplify_parts(
        cls, numerator: Sequence[Expression], denominator: Sequence[Expression]
    ) -> Expression:
        """Calculate the minimum fraction.

        :param numerator: A sequence of expressions that are multiplied in the product in the numerator
        :param denominator: A sequence of expressions that are multiplied in the product in the denominator
        :returns: A simplified fraction.
        """
        new_numerator, new_denominator = cls._simplify_parts_helper(numerator, denominator)
        if new_numerator and new_denominator:
            return Fraction(
                _expression_or_product(new_numerator),
                _expression_or_product(new_denominator),
            )
        elif new_numerator:
            return _expression_or_product(new_numerator)
        elif new_denominator:
            return One() / _expression_or_product(new_denominator)
        else:
            return One()

    @staticmethod
    def _simplify_parts_helper(
        numerator: Sequence[Expression],
        denominator: Sequence[Expression],
    ) -> Tuple[Tuple[Expression, ...], Tuple[Expression, ...]]:
        numerator_cancelled = set()
        denominator_cancelled = set()
        for i, n_expr in enumerate(numerator):
            for j, d_expr in enumerate(denominator):
                if j in denominator_cancelled:
                    continue
                if n_expr == d_expr:
                    numerator_cancelled.add(i)
                    denominator_cancelled.add(j)
                    break
        return (
            tuple(expr for i, expr in enumerate(numerator) if i not in numerator_cancelled),
            tuple(expr for i, expr in enumerate(denominator) if i not in denominator_cancelled),
        )


def _expression_or_product(e: Sequence[Expression]) -> Expression:
    if not e:
        raise ValueError
    if 1 == len(e):
        return e[0]
    return Product(tuple(e))


class One(Expression):
    """The multiplicative identity (1)."""

    def to_text(self) -> str:
        """Output this identity variable in the internal string format."""
        return "1"

    def to_latex(self) -> str:
        """Output this identity instance in the LaTeX string format."""
        return "1"

    def to_y0(self) -> str:
        """Output this identity instance as y0 internal DSL code."""
        return "One()"

    def __rmul__(self, expression: Expression) -> Expression:
        return expression

    def __mul__(self, expression: Expression) -> Expression:
        return expression

    def __eq__(self, other):
        return isinstance(other, One)  # all ones are equal

    def _iter_variables(self) -> Iterable[Variable]:
        """Get the set of variables used in this expression."""
        return iter([])


class Zero(Expression):
    """The additive identity (0)."""

    def to_text(self) -> str:
        """Output this identity variable in the internal string format."""
        return "0"

    def to_latex(self) -> str:
        """Output this identity instance in the LaTeX string format."""
        return "0"

    def to_y0(self) -> str:
        """Output this identity instance as y0 internal DSL code."""
        return "Zero()"

    def __rmul__(self, expression: Expression) -> Expression:
        return self

    def __mul__(self, expression: Expression) -> Expression:
        return self

    def __truediv__(self, other: Expression) -> Expression:
        if isinstance(other, Zero):
            raise ZeroDivisionError
        return self

    def __eq__(self, other):
        return isinstance(other, Zero)  # all zeros are equal

    def _iter_variables(self) -> Iterable[Variable]:
        """Get the set of variables used in this expression."""
        return iter([])


class QBuilder(Protocol[T_co]):
    """A protocol for annotating the special class getitem functionality of the :class:`QFactor` class."""

    def __call__(self, arg: VariableHint, *args: Union[str, Variable]) -> T_co:
        ...


@dataclass(frozen=True, repr=False)
class QFactor(Expression):
    """A function from the variables in the domain to a probability function over variables in the codomain."""

    domain: Tuple[Variable, ...]
    codomain: Tuple[Variable, ...]

    @classmethod
    def safe(
        cls,
        domain: VariableHint,
        *args: Union[str, Variable],
        codomain: VariableHint,
    ) -> QFactor:
        """Create a Q factor with various input types."""
        return cls(
            domain=cls._prepare_domain(domain, *args),
            codomain=_upgrade_variables(codomain),
        )

    @staticmethod
    def _prepare_domain(
        arg: VariableHint,
        *args: Union[str, Variable],
    ) -> Tuple[Variable, ...]:
        """Prepare a list of variables from a potentially unruly set of args and variadic args."""
        if isinstance(arg, (str, Variable)):
            return Variable.norm(arg), *_upgrade_ordering(args)
        if args:
            raise ValueError("can not use variadic arguments with combination of first arg")
        return _sorted_variables(_upgrade_ordering(arg))

    @classmethod
    def __class_getitem__(cls, codomain: Union[Variable, Iterable[Variable]]) -> QBuilder[QFactor]:
        """Create a partial Q Factor object over the given codomain.

        :param codomain: The variables over which the partial Q Factor will be done
        :returns: A partial :class:`QFactor` that can be called solely on an expression

        Example single variable codomain Q expression:

        >>> from y0.dsl import Sum, Q, A, B, C
        >>> Q[C](A, B)

        Example multiple variable codomain Q expression:

        >>> from y0.dsl import Sum, Q, A, B, C, D
        >>> Q[C, D](A, B)
        """
        return functools.partial(cls.safe, codomain=codomain)

    def to_text(self) -> str:
        """Output this Q factor in the internal string format."""
        codomain = _list_to_text(self.codomain)
        domain = _list_to_text(self.domain)
        return f"Q[{codomain}]({domain})"

    def to_latex(self) -> str:
        """Output this Q factor in the LaTeX string format."""
        codomain = _list_to_latex(self.codomain)
        domain = _list_to_latex(self.domain)
        return rf"Q_{{{codomain}}}({{{domain}}})"

    def to_y0(self) -> str:
        """Output this Q factor instance as y0 internal DSL code."""
        codomain = _list_to_y0(self.codomain)
        domain = _list_to_y0(self.domain)
        return f"Q[{codomain}]({domain})"

    def __mul__(self, other: Expression):
        if isinstance(other, Product):
            return Product((self, *other.expressions))
        elif isinstance(other, Fraction):
            return Fraction(self * other.numerator, other.denominator)
        else:
            return Product((self, other))

    def _iter_variables(self) -> Iterable[Variable]:
        yield from self.codomain
        yield from self.domain


Q = QFactor

AA = Variable("AA")
A, B, C, D, E, F, G, M, R, S, T, W, X, Y, Z = map(Variable, "ABCDEFGMRSTWXYZ")  # type: ignore
V1, V2, V3, V4, V5, V6 = [Variable(f"V{i}") for i in range(1, 7)]
W0, W1, W2, W3, W4, W5, W6 = [Variable(f"W{i}") for i in range(7)]
Y1, Y2, Y3, Y4, Y5, Y6 = [Variable(f"Y{i}") for i in range(1, 7)]
Z1, Z2, Z3, Z4, Z5, Z6 = [Variable(f"Z{i}") for i in range(1, 7)]


def _sorted_variables(variables: Iterable[Variable]) -> Tuple[Variable, ...]:
    return tuple(sorted(variables, key=attrgetter("name")))


def _upgrade_variables(variables: VariableHint) -> Tuple[Variable, ...]:
    if isinstance(variables, str):
        return (Variable(variables),)
    elif isinstance(variables, Variable):
        return (variables,)
    else:
        return tuple(Variable.norm(variable) for variable in variables)


def _upgrade_ordering(variables: VariableHint) -> Tuple[Variable, ...]:
    return _sorted_variables(_upgrade_variables(variables))


OrderingHint = Optional[Iterable[Union[str, Variable]]]


def ensure_ordering(
    expression: Expression,
    *,
    ordering: OrderingHint = None,
) -> Sequence[Variable]:
    """Get a canonical ordering of the variables in the expression, or pass one through.

    The canonical ordering of the variables in a given expression is based on the alphabetical
    sort order of the variables based on their names.

    :param expression: The expression to get a canonical ordering from.
    :param ordering: A given ordering to pass through if not none, otherwise calculate it.
    :returns: The ordering
    """
    if ordering is not None:
        return _upgrade_ordering(ordering)
    # use alphabetical ordering
    return _sorted_variables(expression.get_variables())


def _get_treatment_variables(variables: set[Variable]) -> set[Variable]:
    return {variable for variable in variables if isinstance(variable, Intervention)}


def _get_outcome_variables(variables: set[Variable]) -> set[Variable]:
    return {variable for variable in variables if not isinstance(variable, Intervention)}


def get_outcomes_and_treatments(*, query: Expression) -> tuple[set[Variable], set[Variable]]:
    """Get outcomes and treatments sets from the query expression."""
    variables = query.get_variables()
    return (
        _get_outcome_variables(variables),
        _get_treatment_variables(variables),
    )


def outcomes_and_treatments_to_query(
    *, outcomes: set[Variable], treatments: Optional[set[Variable]] = None
) -> Expression:
    """Create a query expression from a set of outcome and treatment variables."""
    if not treatments:
        return P(outcomes)
    return P(Variable.norm(y) @ _upgrade_ordering(treatments) for y in outcomes)


def vmap_pairs(edges: Iterable[Tuple[str, str]]) -> List[Tuple[Variable, Variable]]:
    """Map pair of strings to pairs of variables."""
    return [(Variable(source), Variable(target)) for source, target in edges]


def vmap_adj(adjacency_dict):
    """Map an adjacency dictionary of strings to variables."""
    return {
        Variable(source): [Variable(target) for target in targets]
        for source, targets in adjacency_dict.items()
    }<|MERGE_RESOLUTION|>--- conflicted
+++ resolved
@@ -310,13 +310,7 @@
     """
 
     #: The interventions on the variable. Should be non-empty
-<<<<<<< HEAD
-    interventions: Tuple[Intervention, ...]
-    # CounterfactualVariables can now be inverted
-    star: bool = False
-=======
     interventions: Tuple[Intervention, ...] = field(default_factory=tuple)
->>>>>>> 80b5d329
 
     def __post_init__(self):
         if not self.interventions:
@@ -331,11 +325,7 @@
     def to_text(self) -> str:
         """Output this counterfactual variable in the internal string format."""
         intervention_latex = _list_to_text(self.interventions)
-        return (
-            f"{self.name}*_{{{intervention_latex}}}"
-            if self.star
-            else f"{self.name}_{{{intervention_latex}}}"
-        )
+        return f"{self.name}_{{{intervention_latex}}}"
 
     def to_latex(self) -> str:
         """Output this counterfactual variable in the LaTeX string format.
@@ -349,18 +339,9 @@
         >>> (Variable('X12') @ Variable('Y')).to_latex()
         '{X_{12}}_{Y}'
         """
-        latex = super().to_latex()
         intervention_latex = _list_to_latex(self.interventions)
-<<<<<<< HEAD
-        return (
-            f"{{{latex}}}^*_{{{intervention_latex}}}"
-            if self.star
-            else f"{{{latex}}}_{{{intervention_latex}}}"
-        )
-=======
         prefix = "^*" if self.star else ""
         return f"{{{super().to_latex()}}}{prefix}_{{{intervention_latex}}}"
->>>>>>> 80b5d329
 
     def to_y0(self) -> str:
         """Output this counterfactual variable instance as y0 internal DSL code."""
@@ -369,11 +350,7 @@
             return f"{prefix}{self.name} @ {self.interventions[0].to_y0()}"
         else:
             ins = ", ".join(i.to_y0() for i in self.interventions)
-<<<<<<< HEAD
-            return f"~{self.name} @ ({ins})" if self.star else f"{self.name} @ ({ins})"
-=======
             return f"{prefix}{self.name} @ ({ins})"
->>>>>>> 80b5d329
 
     def intervene(self, variables: VariableHint) -> CounterfactualVariable:
         """Intervene on this counterfactual variable with the given variable(s).
@@ -408,14 +385,6 @@
         if overlaps:
             raise ValueError(f"Overlapping interventions in new interventions: {overlaps}")
 
-<<<<<<< HEAD
-    def invert(self) -> Intervention:
-        """Raise an error, since counterfactuals can't be inverted the same as normal variables or interventions."""
-        # FIXME @cthoyt improve DSL model
-        return CounterfactualVariable(  # type:ignore
-            name=self.name, interventions=self.interventions, star=not self.star
-        )
-=======
     def _with_star(self, star: bool) -> CounterfactualVariable:
         return CounterfactualVariable(
             name=self.name,
@@ -432,7 +401,6 @@
 
     def __neg__(self) -> CounterfactualVariable:
         return self._with_star(False)
->>>>>>> 80b5d329
 
     def _iter_variables(self) -> Iterable[Variable]:
         """Get the union of this variable and its interventions."""
