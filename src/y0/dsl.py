--- conflicted
+++ resolved
@@ -737,14 +737,10 @@
         # check that there's only one intervention set and that it's not an empty one
         if len(intervention_sets) == 1 and (interventions := intervention_sets.pop()):
             # only keep the + if necessary, otherwise show regular
-<<<<<<< HEAD
-            intervention_str = _list_to_y0(i.get_base() if not i.star else i for i in interventions)
-=======
             intervention_str = ",".join(
                 f"+{intervention.name}" if intervention.star else intervention.name
                 for intervention in interventions
             )
->>>>>>> 9b88d0e8
             unintervened_distribution = Distribution(
                 parents=tuple(Variable(name=v.name, star=v.star) for v in self.parents),
                 children=tuple(Variable(name=v.name, star=v.star) for v in self.children),
