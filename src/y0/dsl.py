--- conflicted
+++ resolved
@@ -1006,18 +1006,13 @@
     ranges: Tuple[Variable, ...] = field(default_factory=tuple)
 
     def __post_init__(self):
-<<<<<<< HEAD
-        #  if not self.ranges:
-        #    raise ValueError("sum range should never be empty")
+        if not self.ranges:
+            raise ValueError("Sum must have ranges")
         for var in self.ranges:
             if isinstance(var, CounterfactualVariable):
                 raise TypeError("sum should never have counterfactual variables")
             if isinstance(var, Intervention):
                 raise TypeError("sum should never have intervention variables")
-=======
-        if not self.ranges:
-            raise ValueError("Sum must have ranges")
->>>>>>> 856c290a
 
     @classmethod
     def safe(
@@ -1050,8 +1045,6 @@
             ranges = _upgrade_ordering(ranges)
         if not ranges:
             return expression
-<<<<<<< HEAD
-
         if isinstance(expression, Zero):
             return expression
 
@@ -1073,10 +1066,6 @@
                     ranges=_sorted_variables(ranges - intersection),
                 )
 
-=======
-        if isinstance(expression, Zero):
-            return expression
->>>>>>> 856c290a
         return cls(
             expression=expression,
             ranges=ranges,
