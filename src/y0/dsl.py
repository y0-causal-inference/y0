# -*- coding: utf-8 -*-

"""An internal domain-specific language for probability expressions."""

from __future__ import annotations

import functools
import itertools as itt
import typing
from abc import ABC, abstractmethod
from dataclasses import dataclass, field
from typing import Callable, List, Set, Tuple, TypeVar, Union

__all__ = [
    'Variable',
    'Intervention',
    'CounterfactualVariable',
    'Distribution',
    'P',
    'Probability',
    'Sum',
    'Product',
    'Fraction',
    'Expression',
    'One',
    'A', 'B', 'C', 'D', 'Q', 'S', 'T', 'W', 'X', 'Y', 'Z',
    'get_variable_names',
]

X = TypeVar('X')
XList = Union[X, List[X]]


def _upgrade_variables(variables: XList[Variable]) -> List[Variable]:
    return [variables] if isinstance(variables, Variable) else variables


class _Mathable(ABC):
    @abstractmethod
    def to_text(self) -> str:
        """Output this DSL object in the internal string format."""

    @abstractmethod
    def to_latex(self) -> str:
        """Output this DSL object in the LaTeX string format."""

    def _repr_latex_(self) -> str:  # hack for auto-display of latex in jupyter notebook
        return f'${self.to_latex()}$'

    def __str__(self) -> str:
        return self.to_text()

    def get_variables(self) -> Set[Variable]:
        """Get the set of variables used in this expression."""
        return set()


@dataclass(frozen=True)
class Variable(_Mathable):
    """A variable, typically with a single letter."""

    #: The name of the variable
    name: str

    def __post_init__(self):
        if self.name == 'P':
            raise ValueError('trust me, P is a bad variable name.')

    def to_text(self) -> str:
        """Output this variable in the internal string format."""
        return self.name

    def to_latex(self) -> str:
        """Output this variable in the LaTeX string format."""
        return self.to_text()

    def intervene(self, variables: XList[Variable]) -> CounterfactualVariable:
        """Intervene on this variable with the given variable(s).

        :param variables: The variable(s) used to extend this variable as it is changed to a
            counterfactual variable
        :returns: A new counterfactual variable over this variable with the given intervention(s).

        .. note:: This function can be accessed with the matmult @ operator.
        """
        return CounterfactualVariable(
            name=self.name,
            interventions=[var.as_intervention()
                           for var in _upgrade_variables(variables)],
        )

    def __matmul__(self, variables: XList[Variable]) -> CounterfactualVariable:
        return self.intervene(variables)

    def given(self, parents: Union[XList[Variable], Distribution]) -> Distribution:
        """Create a distribution in which this variable is conditioned on the given variable(s).

        The new distribution is a Markov Kernel.

        :param parents: A variable or list of variables to include as conditions in the new conditional distribution
        :returns: A new conditional probability distribution
        :raises TypeError: If a distribution is given as the parents that contains conditionals

        .. note:: This function can be accessed with the or | operator.
        """
        if not isinstance(parents, Distribution):
            return Distribution(
                children=[self],
                parents=_upgrade_variables(parents),
            )
        elif parents.is_conditioned():
            raise TypeError('can not be given a distribution that has conditionals')
        else:
            # The parents variable is actually a Distribution instance with no parents,
            #  so its children become the parents for the new Markov Kernel distribution
            return Distribution(
                children=[self],
                parents=parents.children,  # don't think about this too hard
            )

    def __or__(self, parents: XList[Variable]) -> Distribution:
        return self.given(parents)

    def joint(self, children: XList[Variable]) -> Distribution:
        """Create a joint distribution between this variable and the given variable(s).

        :param children: The variable(s) for use with this variable in a joint distribution
        :returns: A new joint distribution over this variable and the given variables.

        .. note:: This function can be accessed with the and & operator.
        """
        return Distribution(
            children=[self, *_upgrade_variables(children)],
        )

    def __and__(self, children: XList[Variable]) -> Distribution:
        return self.joint(children)

    def invert(self) -> Intervention:
        """Create an :class:`Intervention` variable that is different from what was observed (with a star)."""
        return Intervention(name=self.name, star=True)

    def __invert__(self) -> Intervention:
        return self.invert()

    @classmethod
    def __class_getitem__(cls, item) -> Variable:
        return Variable(item)

    def get_variables(self) -> Set[Variable]:
        """Get the set of variables used in this expression."""
        return {self}

    def as_intervention(self, star=False) -> Intervention:
        """Make a clone of this variable as an intervention."""
        return Intervention(self.name, star)


@dataclass(frozen=True)
class Intervention(Variable):
    """An intervention variable.

    An intervention variable is usually used as a subscript in a :class:`CounterfactualVariable`.
    """

    #: The name of the intervention
    name: str
    #: If true, indicates this intervention represents a value different from what was observed
    star: bool = False

    def to_text(self) -> str:
        """Output this intervention variable in the internal string format."""
        return f'{self.name}*' if self.star else self.name

    def to_latex(self) -> str:
        """Output this intervention variable in the LaTeX string format."""
        return f'{self.name}^*' if self.star else self.name

    def invert(self) -> Intervention:
        """Create an :class:`Intervention` variable that is different from what was observed (with a star)."""
        return Intervention(name=self.name, star=not self.star)

    def as_intervention(self, star=None) -> Intervention:
        """Return this variable as an intervention.

        :param star: Specify a new star-value to obtain a clone.
        :returns: the intervention itself or a clone.
        """
        if star is None or star == self.star:
            return self
        return Intervention(self.name, star)


@dataclass(frozen=True)
class CounterfactualVariable(Variable):
    """A counterfactual variable.

    Counterfactual variables are like normal variables, but can have a list of interventions.
    Each intervention is either the same as what was observed (no star) or different from what
    was observed (star).
    """

    #: The name of the counterfactual variable
    name: str
    #: The interventions on the variable. Should be non-empty
    interventions: List[Variable]

    def __hash__(self):
        return hash(self.to_text())

    def to_text(self) -> str:
        """Output this counterfactual variable in the internal string format."""
        intervention_latex = ','.join(intervention.to_text()
                                      for intervention in self.interventions)
        return f'{self.name}_{{{intervention_latex}}}'

    def to_latex(self) -> str:
        """Output this counterfactual variable in the LaTeX string format."""
        intervention_latex = ','.join(intervention.to_latex()
                                      for intervention in self.interventions)
        return f'{self.name}_{{{intervention_latex}}}'

    def intervene(self, variables: XList[Variable]) -> CounterfactualVariable:
        """Intervene on this counterfactual variable with the given variable(s).

        :param variables: The variable(s) used to extend this counterfactual variable's
            current interventions
        :returns: A new counterfactual variable with both this counterfactual variable's interventions
            and the given intervention(s)

        .. note:: This function can be accessed with the matmult @ operator.
        """
        variables = typing.cast(
            List[Variable], _upgrade_variables(variables))  # type: ignore
        self._raise_for_overlapping_interventions(variables)
        return CounterfactualVariable(
            name=self.name,
            interventions=[var.as_intervention()
                           for var in [*self.interventions, *variables]],
        )

    def _raise_for_overlapping_interventions(self, variables: List[Variable]) -> None:
        """Raise an error if any of the given variables are already listed in interventions in this counterfactual.

        :param variables: Variables to check for overlap
        :raises ValueError: If there are overlapping variables given.
        """
        overlaps = {
            new
            for old, new in itt.product(self.interventions, variables)
            if old.name == new.name
        }
        if overlaps:
            raise ValueError(
                f'Overlapping interventions in new interventions: {overlaps}')

    def invert(self) -> Intervention:
        """Raise an error, since counterfactuals can't be inverted the same as normal variables or interventions."""
        raise NotImplementedError

    def as_intervention(self, star=False) -> Intervention:
        """Return this variable as an intervention. Illegal in this case."""
        raise RuntimeError("No nested interventions")

    def get_variables(self) -> Set[Variable]:
        """Get the set of variables used in this expression."""
        base = super(CounterfactualVariable, self).get_variables()
        for var in self.interventions:
            base.update(var.get_variables())
        return base


@dataclass
class Distribution(_Mathable):
    """A general distribution over several child variables, conditioned by several parents."""

    children: List[Variable]
    parents: List[Variable] = field(default_factory=list)

    def __post_init__(self):
        if isinstance(self.children, Variable):
            self.children = [self.children]
        if not self.children:
            raise ValueError('distribution must have at least one child')
        if isinstance(self.parents, Variable):
            self.parents = [self.parents]

    def to_text(self) -> str:
        """Output this distribution in the internal string format."""
        children = ','.join(child.to_text() for child in self.children)
        if self.parents:
            parents = ','.join(parent.to_text() for parent in self.parents)
            return f'{children}|{parents}'
        else:
            return children

    def to_latex(self) -> str:
        """Output this distribution in the LaTeX string format."""
        children = ','.join(child.to_latex() for child in self.children)
        parents = ','.join(parent.to_latex() for parent in self.parents)
        return f'{children}|{parents}'

    def is_conditioned(self) -> bool:
        """Return if this distribution is conditioned."""
        return 0 < len(self.parents)

    def is_markov_kernel(self) -> bool:
        """Return if this distribution a markov kernel -> one child variable and one or more conditionals."""
        return len(self.children) == 1

    def joint(self, children: XList[Variable]) -> Distribution:
        """Create a new distribution including the given child variables.

        :param children: The variable(s) with which this distribution's children are extended
        :returns: A new distribution.

        .. note:: This function can be accessed with the and & operator.
        """
        return Distribution(
            children=[*self.children, *_upgrade_variables(children)],
            parents=self.parents,
        )

    def __and__(self, children: XList[Variable]) -> Distribution:
        return self.joint(children)

<<<<<<< HEAD
    def get_variables(self) -> Set[Variable]:
        """Get the set of variables used in this expression."""
        base = set()
        for var in self.children:
            base.update(var.get_variables())
        return base

=======
    def given(self, parents: Union[XList[Variable], Distribution]) -> Distribution:
        """Create a new mixed distribution additionally conditioned on the given parent variables.
>>>>>>> d2b86070

        :param parents: The variable(s) with which this distribution's parents are extended
        :returns: A new distribution
        :raises TypeError: If a distribution is given as the parents that contains conditionals

        .. note:: This function can be accessed with the or | operator.
        """
        if not isinstance(parents, Distribution):
            return Distribution(
                children=self.children,
                parents=[*self.parents, *_upgrade_variables(parents)],
            )
        elif parents.is_conditioned():
            raise TypeError('can not be given a distribution that has conditionals')
        else:
            # The parents variable is actually a Distribution instance with no parents,
            #  so its children get appended as parents for the new mixed distribution
            return Distribution(
                children=self.children,
                parents=[*self.parents, *parents.children],  # don't think about this too hard
            )

    def __or__(self, parents: XList[Variable]) -> Distribution:
        return self.given(parents)

    def get_variables(self) -> Set[Variable]:
        """Get the set of variables used in this expression."""
        base = self.child.get_variables()
        for var in self.parents:
            base.update(var.get_variables())
        return base


class Expression(_Mathable, ABC):
    """The abstract class representing all expressions."""

    @abstractmethod
    def __mul__(self, other):
        pass

    @abstractmethod
    def __truediv__(self, other):
        pass


class Probability(Expression):
    """The probability over a distribution."""

    def __init__(
        self,
        distribution: Union[Variable, List[Variable], Distribution],
        *args: Variable,
    ) -> None:
        """Create a probability expression over the given variable(s) or distribution.

        :param distribution: If given a :class:`Distribution`, creates a probability expression
            directly over the distribution. If given variable or list of variables, conveniently
            creates a :class:`Distribtion` with the variable(s) as children.
        :param args: If the first argument (``distribution``) was given as a single variable, the
            ``args`` variadic argument can be used to specify a list of additional variables.
        :raises ValueError: If varidic args are used incorrectly (i.e., in combination with a
            list of variables or :class:`Distribution`.

        .. note:: This class is so commonly used, that it is aliased as :class:`P`.

        Creation with a conditional distribution:

        >>> from y0.dsl import P, A, B
        >>> P(A | B)

        Creation with a joint distribution:

        >>> from y0.dsl import P, A, B
        >>> P(A & B)

        Creation with a mixed joint/conditional distribution:

        >>> from y0.dsl import P, A, B, C
        >>> P(A & B | C)

        Creation with a single :class:`Variable`:

        >>> from y0.dsl import P, A
        >>> P(A)

        Creation with a list of :class:`Variable`:

        >>> from y0.dsl import P, A, B
        >>> P([A, B])

        Creation with a list of :class:`Variable`: using variadic arguments:

        >>> from y0.dsl import P, A, B
        >>> P(A, B)
        """
        if isinstance(distribution, Variable):
            if not args:
                distribution = [distribution]
            elif not all(isinstance(p, Variable) for p in args):
                raise ValueError
            else:
                distribution = [distribution, *args]
        if isinstance(distribution, list):
            distribution = Distribution(children=distribution)
        self.distribution = distribution

    def to_text(self) -> str:
        """Output this probability in the internal string format."""
        return f'P({self.distribution.to_text()})'

    def to_latex(self) -> str:
        """Output this probability in the LaTeX string format."""
        return f'P({self.distribution.to_latex()})'

    def __repr__(self):
        return f'P({repr(self.distribution)})'

    def __eq__(self, other):
        return isinstance(other, Probability) and self.distribution == other.distribution

    def __mul__(self, other: Expression) -> Expression:
        if isinstance(other, Product):
            return Product([self, *other.expressions])
        elif isinstance(other, Fraction):
            return Fraction(self * other.numerator, other.denominator)
        else:
            return Product([self, other])

    def __truediv__(self, expression: Expression) -> Fraction:
        return Fraction(self, expression)

    def get_variables(self) -> Set[Variable]:
        """Get the set of variables used in this expression."""
        return self.probability.get_variables()


P = Probability


@dataclass
class Product(Expression):
    """Represent the product of several probability expressions."""

    expressions: List[Expression]

    def to_text(self):
        """Output this product in the internal string format."""
        return ' '.join(expression.to_text() for expression in self.expressions)

    def to_latex(self):
        """Output this product in the LaTeX string format."""
        return ' '.join(expression.to_latex() for expression in self.expressions)

    def __mul__(self, other: Expression):
        if isinstance(other, Product):
            return Product([*self.expressions, *other.expressions])
        elif isinstance(other, Fraction):
            return Fraction(self * other.numerator, other.denominator)
        else:
            return Product([*self.expressions, other])

    def __truediv__(self, expression: Expression) -> Fraction:
        return Fraction(self, expression)

    def get_variables(self) -> Set[Variable]:
        """Get the set of variables used in this expression."""
        base = set()
        for var in self.expressions:
            base.update(var.get_variables())
        return base


@dataclass
class Sum(Expression):
    """Represent the sum over an expression over an optional set of variables."""

    #: The expression over which the sum is done
    expression: Expression
    #: The variables over which the sum is done. Defaults to an empty list, meaning no variables.
    ranges: List[Variable] = field(default_factory=list)

    def to_text(self) -> str:
        """Output this sum in the internal string format."""
        ranges = ','.join(r.to_text() for r in self.ranges)
        return f'[ sum_{{{ranges}}} {self.expression.to_text()} ]'

    def to_latex(self) -> str:
        """Output this sum in the LaTeX string format."""
        ranges = ','.join(r.to_latex() for r in self.ranges)
        return rf'\sum_{{{ranges}}} {self.expression.to_latex()}'

    def __mul__(self, expression: Expression):
        if isinstance(expression, Product):
            return Product([self, *expression.expressions])
        else:
            return Product([self, expression])

    def __truediv__(self, expression: Expression) -> Fraction:
        return Fraction(self, expression)

    def get_variables(self) -> Set[Variable]:
        """Get the set of variables used in this expression."""
        base = self.expression.get_variables()
        for var in self.ranges:
            base.update(var.get_variables())
        return base

    @classmethod
    def __class_getitem__(cls, ranges: Union[Variable, Tuple[Variable, ...]]) -> Callable[[Expression], Sum]:
        """Create a partial sum object over the given ranges.

        :param ranges: The variables over which the partial sum will be done
        :returns: A partial :class:`Sum` that can be called solely on an expression

        Example single variable sum:

        >>> from y0.dsl import Sum, P, A, B
        >>> Sum[B](P(A | B) * P(B))

        Example multiple variable sum:

        >>> from y0.dsl import Sum, P, A, B, C
        >>> Sum[B, C](P(A | B) * P(B))
        """
        return functools.partial(Sum, ranges=_prepare_ranges(ranges))


def _prepare_ranges(ranges: Union[Variable, Tuple[Variable, ...]]) -> List[Variable]:
    if isinstance(ranges, tuple):
        return list(ranges)
    # a single element is not given as a tuple, such as in Sum[T]
    elif isinstance(ranges, Variable):
        return [ranges]
    else:
        raise TypeError


@dataclass
class Fraction(Expression):
    """Represents a fraction of two expressions."""

    #: The expression in the numerator of the fraction
    numerator: Expression
    #: The expression in the denominator of the fraction
    denominator: Expression

    def to_text(self) -> str:
        """Output this fraction in the internal string format."""
        return f'frac_{{{self.numerator.to_text()}}}{{{self.denominator.to_text()}}}'

    def to_latex(self) -> str:
        """Output this fraction in the LaTeX string format."""
        return rf'\frac{{{self.numerator.to_latex()}}}{{{self.denominator.to_latex()}}}'

    def __mul__(self, expression: Expression) -> Fraction:
        if isinstance(expression, Fraction):
            return Fraction(self.numerator * expression.numerator, self.denominator * expression.denominator)
        else:
            return Fraction(self.numerator * expression, self.denominator)

    def __truediv__(self, expression: Expression) -> Fraction:
        if isinstance(expression, Fraction):
            return Fraction(self.numerator * expression.denominator, self.denominator * expression.numerator)
        else:
            return Fraction(self.numerator, self.denominator * expression)

    def get_variables(self) -> Set[Variable]:
        """Get the set of variables used in this expression."""
        base = self.numerator.get_variables()
        base.update(self.denominator.get_variables())
        return base


class One(Expression):
    """The multiplicative identity (1)."""

    def to_text(self) -> str:
        """Output this identity variable in the internal string format."""
        return '1'

    def to_latex(self) -> str:
        """Output this identity instance in the LaTeX string format."""
        return '1'

    def __rmul__(self, expression: Expression) -> Expression:
        return expression

    def __mul__(self, expression: Expression) -> Expression:
        return expression

    def __truediv__(self, other: Expression) -> Fraction:
        return Fraction(self, other)


A, B, C, D, Q, S, T, W, X, Y, Z = map(Variable, 'ABCDQSTWXYZ')  # type: ignore


# TODO get_variable_names is not an informative name that gives insight into what
#  this function does. Needs to be renamed.
def get_variable_names(expression: _Mathable) -> Set[str]:
    """Get the variable names."""
    return {
        variable.name
        for variable in expression.get_variables()
    }<|MERGE_RESOLUTION|>--- conflicted
+++ resolved
@@ -324,18 +324,8 @@
     def __and__(self, children: XList[Variable]) -> Distribution:
         return self.joint(children)
 
-<<<<<<< HEAD
-    def get_variables(self) -> Set[Variable]:
-        """Get the set of variables used in this expression."""
-        base = set()
-        for var in self.children:
-            base.update(var.get_variables())
-        return base
-
-=======
     def given(self, parents: Union[XList[Variable], Distribution]) -> Distribution:
         """Create a new mixed distribution additionally conditioned on the given parent variables.
->>>>>>> d2b86070
 
         :param parents: The variable(s) with which this distribution's parents are extended
         :returns: A new distribution
@@ -363,7 +353,7 @@
 
     def get_variables(self) -> Set[Variable]:
         """Get the set of variables used in this expression."""
-        base = self.child.get_variables()
+        base = self.children.get_variables()
         for var in self.parents:
             base.update(var.get_variables())
         return base
