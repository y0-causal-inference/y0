--- conflicted
+++ resolved
@@ -1012,17 +1012,9 @@
     def __post_init__(self):
         if not self.ranges:
             raise ValueError("Sum must have ranges")
-<<<<<<< HEAD
-        for var in self.ranges:
-            if isinstance(var, CounterfactualVariable):
-                raise TypeError("sum should never have counterfactual variables")
-            if isinstance(var, Intervention):
-                raise TypeError("sum should never have intervention variables")
-=======
         for r in self.ranges:
             if isinstance(r, (CounterfactualVariable, Intervention)):
                 raise TypeError("Ranges must not be counterfactuals nor interventions")
->>>>>>> 2024f29f
 
     @classmethod
     def safe(
