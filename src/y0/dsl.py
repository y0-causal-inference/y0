--- conflicted
+++ resolved
@@ -1112,7 +1112,6 @@
             ranges=ranges,
         )
 
-<<<<<<< HEAD
     def simplify(self) -> Expression:
         """Simplify this sum."""
         expression = self.expression
@@ -1145,10 +1144,9 @@
                     ranges=_sorted_variables(ranges - intersection),
                 )
         return self
-=======
+
     def _get_key(self):
         return 1, *self.expression._get_key()
->>>>>>> 32d2cfc9
 
     def to_text(self) -> str:
         """Output this sum in the internal string format."""
@@ -1591,7 +1589,7 @@
 Population = Variable
 
 
-@dataclass(frozen=True, order=True, repr=False)
+@dataclass(frozen=True, repr=False)
 class PopulationProbability(Probability):
     """A probability that is annotated with a population.
 
@@ -1610,6 +1608,9 @@
     def _new(self, distribution) -> PopulationProbability:
         return PopulationProbability(population=self.population, distribution=distribution)
 
+    def _get_key(self):
+        return -1, self.population, self.children[0].name
+
 
 class PopulationProbabilityBuilderType(ProbabilityBuilderType):
     """A magical type for building population probabilities."""
