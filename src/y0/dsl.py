# -*- coding: utf-8 -*-

"""An internal domain-specific language for probability expressions."""

from __future__ import annotations

import functools
import itertools as itt
from abc import ABC, abstractmethod
from dataclasses import dataclass, field
from operator import attrgetter
from typing import (
    Callable,
    Dict,
    Iterable,
    List,
    Optional,
    Protocol,
    Sequence,
    Set,
    Tuple,
    TypeVar,
    Union,
    cast,
)

__all__ = [
    "Element",
    "Variable",
    "Intervention",
    "CounterfactualVariable",
    "Distribution",
    "Event",
    "P",
    "Probability",
    "Sum",
    "Product",
    "Fraction",
    "Expression",
    "One",
    "Zero",
    "Q",
    "QFactor",
    "A",
    "AA",
    "B",
    "C",
    "D",
    "M",
    "R",
    "S",
    "T",
    "U",
    "W",
    "X",
    "Y",
    "Z",
    "U1",
    "U2",
    "U3",
    "U4",
    "U5",
    "U6",
    "V1",
    "V2",
    "V3",
    "V4",
    "V5",
    "V6",
    "W0",
    "W1",
    "W2",
    "W3",
    "W4",
    "W5",
    "W6",
    "Y1",
    "Y2",
    "Y3",
    "Y4",
    "Y5",
    "Y6",
    "Z1",
    "Z2",
    "Z3",
    "Z4",
    "Z5",
    "Z6",
    # Helpers
    "ensure_ordering",
    "vmap_adj",
    "vmap_pairs",
    # Transport
    "PopulationProbability",
    "PP",
    "Pi1",
    "Pi2",
<<<<<<< HEAD
=======
    "Pi3",
    "Pi4",
    "Pi5",
    "Pi6",
    "π1",
    "π2",
    "π3",
    "π4",
    "π5",
    "π6",
>>>>>>> 343b8811
    "Tr",
    "Transport",
    "Population",
]

T_co = TypeVar("T_co", covariant=True)


def _to_interventions(variables: Sequence[Variable]) -> Tuple[Intervention, ...]:
    return tuple(
        variable
        if isinstance(variable, Intervention)
        else Intervention(name=variable.name, star=False)
        for variable in variables
    )


class Element(ABC):
    """An element in the y0 internal domain-speific language that can be converted to text, LaTeX, and code."""

    @abstractmethod
    def to_text(self) -> str:
        """Output this DSL object in the internal string format."""

    @abstractmethod
    def to_latex(self) -> str:
        """Output this DSL object in the LaTeX string format."""

    @abstractmethod
    def to_y0(self) -> str:
        """Output this DSL object as y0 python code."""

    def _repr_latex_(self) -> str:  # hack for auto-display of latex in jupyter notebook
        return f"${self.to_latex()}$"

    def __str__(self) -> str:
        return self.to_y0()

    def __repr__(self) -> str:
        return self.to_y0()

    @abstractmethod
    def _iter_variables(self) -> Iterable[Variable]:
        """Iterate over variables."""

    def get_variables(self) -> Set[Variable]:
        """Get the set of variables used in this expression."""
        return set(self._iter_variables())


class Symbol(Element, ABC):
    """A mid-level class representing symbols."""


@dataclass(frozen=True, order=True, repr=False)
class Variable(Symbol):
    """A variable, typically with a single letter."""

    #: The name of the variable
    name: str
    #: The star status of the variable. None means it's a variable,
    #: False means it's the same as the value for the variable,
    #: and True means it's a different value from the variable.
    star: Optional[bool] = None

    def __post_init__(self):
        if self.name in {"P", "Q", "Tr", "PP"}:
            raise ValueError(f"trust me, {self.name} is a bad variable name.")

    @classmethod
    def norm(cls, name: Union[str, Variable]) -> Variable:
        """Automatically upgrade a string to a variable."""
        if isinstance(name, str):
            return Variable(name)
        elif isinstance(name, Variable):
            return name
        else:
            raise TypeError(f"({type(name)}) {name} is not valid")

    def get_base(self) -> Variable:
        """Return the base variable, with no other nonsense."""
        return Variable(self.name)

    def to_text(self) -> str:
        """Output this variable in the internal string format."""
        return self.name

    def to_latex(self) -> str:
        """Output this variable in the LaTeX string format.

        :returns: The LaTeX representaton of this variable.

        >>> Variable('X').to_latex()
        'X'
        >>> Variable('X1').to_latex()
        'X_1'
        >>> Variable('X12').to_latex()
        'X_{12}'
        """
        # if it ends with a number, use that as a subscript
        ending_numeric = 0
        for c in reversed(self.name):
            if c.isnumeric():
                ending_numeric += 1
        if ending_numeric == 0:
            return self.name
        elif ending_numeric == 1:
            return f"{self.name[:-1]}_{self.name[-1]}"
        else:
            return f"{self.name[:-ending_numeric]}_{{{self.name[-ending_numeric:]}}}"

    def to_y0(self) -> str:
        """Output this variable instance as y0 internal DSL code."""
        if self.star is None:
            return self.name
        elif self.star:
            return f"+{self.name}"
        else:
            return f"-{self.name}"

    def intervene(self, variables: VariableHint) -> CounterfactualVariable:
        """Intervene on this variable with the given variable(s).

        :param variables: The variable(s) used to extend this variable as it is changed to a
            counterfactual variable
        :returns: A new counterfactual variable over this variable with the given intervention(s).

        .. note:: This function can be accessed with the matmult @ operator.
        """
        interventions = _to_interventions(_upgrade_variables(variables))
        interventions = tuple(sorted(set(interventions), key=lambda i: (i.name, i.star)))
        return CounterfactualVariable(
            name=self.name,
            star=self.star,
            interventions=interventions,
        )

    def __matmul__(self, variables: VariableHint) -> CounterfactualVariable:
        return self.intervene(variables)

    def given(self, parents: Union[VariableHint, Distribution]) -> Distribution:
        """Create a distribution in which this variable is conditioned on the given variable(s).

        The new distribution is a Markov Kernel.

        :param parents: A variable or list of variables to include as conditions in the new conditional distribution
        :returns: A new conditional probability distribution
        :raises TypeError: If a distribution is given as the parents that contains conditionals

        .. note:: This function can be accessed with the or | operator.
        """
        if not isinstance(parents, Distribution):
            return Distribution(
                children=(self,),
                parents=_upgrade_ordering(parents),
            )
        elif parents.is_conditioned():
            raise TypeError("can not be given a distribution that has conditionals")
        else:
            # The parents variable is actually a Distribution instance with no parents,
            #  so its children become the parents for the new Markov Kernel distribution
            return Distribution(
                children=(self,),
                parents=parents.children,  # don't think about this too hard
            )

    def __or__(self, parents: Union[VariableHint, Distribution]) -> Distribution:
        return self.given(parents)

    def joint(self, children: VariableHint) -> Distribution:
        """Create a joint distribution between this variable and the given variable(s).

        :param children: The variable(s) for use with this variable in a joint distribution
        :returns: A new joint distribution over this variable and the given variables.

        .. note:: This function can be accessed with the and & operator.
        """
        return Distribution(
            children=_upgrade_ordering((self, *_upgrade_variables(children))),
        )

    def __and__(self, children: VariableHint) -> Distribution:
        return self.joint(children)

    def _intervention(self, star: bool) -> Variable:
        return Intervention(name=self.name, star=star)

    def invert(self) -> Variable:
        """Create an :class:`Intervention` variable that is different from what was observed (with a star)."""
        return self._intervention(not self.star)

    def __invert__(self) -> Variable:
        return self.invert()

    def __pos__(self) -> Variable:
        return self._intervention(True)

    def __neg__(self) -> Variable:
        return self._intervention(False)

    @classmethod
    def __class_getitem__(cls, item) -> Variable:
        return Variable(item)

    def _iter_variables(self) -> Iterable[Variable]:
        """Get a set containing this variable."""
        yield self


VariableHint = Union[str, Variable, Iterable[Union[str, Variable]]]


@dataclass(frozen=True, order=True, repr=False)
class Intervention(Variable):
    """An intervention variable.

    An intervention variable is usually used as a subscript in a :class:`CounterfactualVariable`.
    """

    def __post_init__(self):
        if self.star is None:
            raise ValueError("Intervention must have a non-None star")

    def to_text(self) -> str:
        """Output this intervention variable in the internal string format."""
        return f"{self.name}*" if self.star else self.name

    def to_latex(self) -> str:
        """Output this intervention variable in the LaTeX string format."""
        latex = super().to_latex()
        return f"{latex}^*" if self.star else latex

    def to_y0(self) -> str:
        """Output this intervention instance as y0 internal DSL code."""
        mark = "+" if self.star else "-"
        return f"{mark}{self.name}"


@dataclass(frozen=True, order=True, repr=False)
class CounterfactualVariable(Variable):
    """A counterfactual variable.

    Counterfactual variables are like normal variables, but can have a list of interventions.
    Each intervention is either the same as what was observed (no star) or different from what
    was observed (star).
    """

    #: The interventions on the variable. Should be non-empty
    interventions: Tuple[Intervention, ...] = field(default_factory=tuple)

    def __post_init__(self):
        if not self.interventions:
            raise ValueError("should give at least one intervention")
        for intervention in self.interventions:
            if not isinstance(intervention, Intervention):
                raise TypeError(
                    f"only Intervention instances are allowed."
                    f" Got: ({intervention.__class__.__name__}) {intervention}",
                )

    def to_text(self) -> str:
        """Output this counterfactual variable in the internal string format."""
        intervention_latex = _list_to_text(self.interventions)
        return f"{self.name}_{{{intervention_latex}}}"

    def to_latex(self) -> str:
        """Output this counterfactual variable in the LaTeX string format.

        :returns: A latex representation of this counterfactual variable

        >>> (Variable('X') @ Variable('Y')).to_latex()
        '{X}_{Y}'
        >>> (Variable('X1') @ Variable('Y')).to_latex()
        '{X_1}_{Y}'
        >>> (Variable('X12') @ Variable('Y')).to_latex()
        '{X_{12}}_{Y}'
        """
        intervention_latex = _list_to_latex(self.interventions)
        prefix = "^*" if self.star else ""
        return f"{{{super().to_latex()}}}{prefix}_{{{intervention_latex}}}"

    def to_y0(self) -> str:
        """Output this counterfactual variable instance as y0 internal DSL code."""
        if self.star is None:
            prefix = ""
        elif self.star:
            prefix = "+"
        else:
            prefix = "-"
        if len(self.interventions) == 1:
            return f"{prefix}{self.name} @ {list(self.interventions)[0].to_y0()}"
        else:
            ins = ", ".join(i.to_y0() for i in self.interventions)
            return f"{prefix}{self.name} @ ({ins})"

    def is_event(self) -> bool:
        """Return if the counterfactual variable has a value."""
        return self.star is not None

    def has_tautology(self) -> bool:
        """Return if the counterfactual variable contain its own value in the subscript.

        :returns: True if we force a variable X to have a value x and the resulting value of X is x.
        :raises ValueError: if the counterfactual value doesn't have a value assigned
        """
        if not self.is_event():
            raise ValueError(
                "Can not determine the consistency of a counterfactual variable with no value assigned."
            )
        return any(self.name == i.name and self.star == i.star for i in self.interventions)

    def is_inconsistent(self) -> bool:
        """Return if the counterfactual variable violates the Axiom of Effectiveness.

        :returns: True if we force a variable X to have a value x and the resulting value of X is not x
        :raises ValueError: if the counterfactual value doesn't have a value assigned
        """
        if not self.is_event():
            raise ValueError(
                "Can not determine the consistency of a counterfactual variable with no value assigned."
            )
        return any(self.name == i.name and self.star != i.star for i in self.interventions)

    def intervene(self, variables: VariableHint) -> CounterfactualVariable:
        """Intervene on this counterfactual variable with the given variable(s).

        :param variables: The variable(s) used to extend this counterfactual variable's
            current interventions. Automatically converts variables to interventions.
        :returns: A new counterfactual variable with both this counterfactual variable's interventions
            and the given intervention(s).

        .. warning::

            Will raise a value error ff the value of a new intervention conflicts
            with the value of intervention already listed in this counterfactual.

        .. note:: This function can be accessed with the matmult @ operator.
        """
        _interventions = _to_interventions(_upgrade_ordering(variables))
        interventions = {*self.interventions, *_interventions}
        self._raise_for_overlapping_interventions(interventions)
        return CounterfactualVariable(
            name=self.name,
            star=self.star,
            interventions=tuple(sorted(interventions, key=attrgetter("name"))),
        )

    @staticmethod
    def _raise_for_overlapping_interventions(interventions: Iterable[Intervention]) -> None:
        """Raise an error if there are two values of the same variable in the list of interventions.

        :param interventions: Interventions to check for overlap
        :raises ValueError: If there are overlapping variables given
        """
        overlaps = {
            (old, new)
            for old, new in itt.product(interventions, repeat=2)
            if old.name == new.name and old.star != new.star
        }
        if overlaps:
            raise ValueError(f"Overlapping interventions in new interventions: {overlaps}")

    def _with_star(self, star: bool) -> CounterfactualVariable:
        return CounterfactualVariable(
            name=self.name,
            star=star,
            interventions=self.interventions,
        )

    def invert(self) -> CounterfactualVariable:
        """Invert the value of the counterfactual variable."""
        return self._with_star(not self.star)

    def __pos__(self) -> CounterfactualVariable:
        return self._with_star(True)

    def __neg__(self) -> CounterfactualVariable:
        return self._with_star(False)

    def _iter_variables(self) -> Iterable[Variable]:
        """Get the union of this variable and its interventions."""
        yield from super()._iter_variables()
        for intervention in self.interventions:
            yield from intervention._iter_variables()


@dataclass(frozen=True)
class Distribution(Element):
    """A general distribution over several child variables, conditioned by several parents.

    P(X | Y) means that X is a child and Y is a parent.
    """

    children: Tuple[Variable, ...]
    parents: Tuple[Variable, ...] = field(default_factory=tuple)

    def __post_init__(self):
        if isinstance(self.children, (list, Variable)):
            raise TypeError(f"children of wrong type: {type(self.children)}")
        if isinstance(self.parents, (list, Variable)):
            raise TypeError
        if not self.children:
            raise ValueError("distribution must have at least one child")

    @classmethod
    def safe(
        cls,
        distribution: Union[VariableHint, Distribution],
        *args: Union[str, Variable, Distribution],
    ) -> Distribution:
        """Create a distribution the given variable(s) or distribution.

        :param distribution: If given a :class:`Distribution`, creates a probability expression
            directly over the distribution. If given variable or list of variables, conveniently
            creates a :class:`Distribution` with the variable(s) as children.
        :param args: If the first argument (``distribution``) was given as a single variable, the
            ``args`` variadic argument can be used to specify a list of additional variables.
        :returns: A Distribution object
        :raises ValueError: If invalid combination of arguments are given.
        """
        if isinstance(distribution, (str, Variable, Distribution)):
            extended_args = [distribution, *args]
            dist_pos = [i for i, e in enumerate(extended_args) if isinstance(e, Distribution)]

            # There are no distributions (e.g., no conditionals were given with the | already)
            if 0 == len(dist_pos):
                return Distribution(
                    children=_upgrade_ordering(cast(VariableHint, extended_args)),
                )

            # A single conditional was given. Everything before it should be considered
            # as child variables, and everything after as parent variables.
            elif 1 == len(dist_pos):
                i = dist_pos[0]
                pre = cast(Iterable[Union[str, Variable]], extended_args[:i])
                dist = cast(Distribution, extended_args[i])
                post = cast(Iterable[Union[str, Variable]], extended_args[i + 1 :])
                return Distribution(
                    children=_sorted_variables((*_upgrade_ordering(pre), *dist.children)),
                    parents=_sorted_variables((*dist.parents, *_upgrade_ordering(post))),
                )

            # Multiple conditionals were detected. This isn't allowed.
            else:
                raise ValueError("can not give multiple distribution objects")
        elif args:
            raise ValueError("can not use args/parents when giving an iterable as first argument")
        else:
            return Distribution(
                children=_upgrade_ordering(distribution),
            )

    def _to_x(self, func: Callable[[Iterable[Variable]], str]) -> str:
        children = func(self.children)
        if not self.parents:
            return children
        return f"{children} | {func(self.parents)}"

    def to_text(self) -> str:
        """Output this distribution in the internal string format."""
        return self._to_x(_list_to_text)

    def to_y0(self) -> str:
        """Output this distribution instance as y0 internal DSL code."""
        return self._to_x(_list_to_y0)

    def to_latex(self) -> str:
        """Output this distribution in the LaTeX string format."""
        return self._to_x(_list_to_latex)

    def is_conditioned(self) -> bool:
        """Return if this distribution is conditioned."""
        return 0 < len(self.parents)

    def is_markov_kernel(self) -> bool:
        """Return if this distribution a markov kernel -> one child variable and one or more conditionals."""
        return len(self.children) == 1

    def intervene(self, variables: VariableHint) -> Distribution:
        """Return a new distribution that has the given intervention(s) on all variables."""
        # check that the variables aren't in any of them yet
        variables = _upgrade_ordering(variables)
        return Distribution(
            children=tuple(child.intervene(variables) for child in self.children),
            parents=tuple(parent.intervene(variables) for parent in self.parents),
        )

    def __matmul__(self, variables: VariableHint) -> Distribution:
        return self.intervene(variables)

    def uncondition(self) -> Distribution:
        """Return a new distribution that is not conditioned on the parents."""
        return Distribution(
            children=(*self.children, *self.parents),
        )

    def joint(self, children: VariableHint) -> Distribution:
        """Create a new distribution including the given child variables.

        :param children: The variable(s) with which this distribution's children are extended
        :returns: A new distribution.

        .. note:: This function can be accessed with the and & operator.
        """
        return Distribution(
            children=_upgrade_ordering((*self.children, *_upgrade_variables(children))),
            parents=self.parents,
        )

    def __and__(self, children: VariableHint) -> Distribution:
        return self.joint(children)

    def given(self, parents: Union[VariableHint, Distribution]) -> Distribution:
        """Create a new mixed distribution additionally conditioned on the given parent variables.

        :param parents: The variable(s) with which this distribution's parents are extended
        :returns: A new distribution
        :raises TypeError: If a distribution is given as the parents that contains conditionals

        .. note:: This function can be accessed with the or | operator.
        """
        # TODO handle duplicate variables in the parents.
        if not isinstance(parents, Distribution):
            return Distribution(
                children=self.children,
                parents=_upgrade_ordering((*self.parents, *_upgrade_variables(parents))),
            )
        elif parents.is_conditioned():
            raise TypeError("can not be given a distribution that has conditionals")
        else:
            # The parents variable is actually a Distribution instance with no parents,
            #  so its children get appended as parents for the new mixed distribution
            return Distribution(
                children=self.children,
                parents=(
                    *self.parents,
                    *parents.children,
                ),  # don't think about this too hard
            )

    def __or__(self, parents: Union[VariableHint, Distribution]) -> Distribution:
        return self.given(parents)

    def _iter_variables(self) -> Iterable[Variable]:
        """Get the set of variables used in this distribution."""
        for variable in itt.chain(self.children, self.parents):
            yield from variable._iter_variables()


class Expression(Element, ABC):
    """The abstract class representing all expressions."""

    @abstractmethod
    def __mul__(self, other):
        pass

    @abstractmethod
    def _get_key(self) -> tuple:
        """Generate a sort key for a *canonical* expression.

        :returns: A tuple in which the first element is the integer priority for the expression
            and the rest depends on the expression type.
        """
        raise NotImplementedError

    def __lt__(self, other: Expression):
        return self._get_key() < other._get_key()

    def __truediv__(self, expression: Expression) -> Expression:
        """Divide this expression by another and create a fraction."""
        if isinstance(expression, One):
            return self
        elif isinstance(expression, Fraction):
            return Fraction(self * expression.denominator, expression.numerator)
        else:
            return Fraction(self, expression)

    def conditional(self, ranges: VariableHint) -> Expression:
        """Return this expression, conditioned by the given variables.

        :param ranges: A variable or list of variables over which to marginalize this expression
        :returns: A fraction in which the denominator is represents the sum over the given ranges

        >>> from y0.dsl import P, A, B
        >>> assert P(A, B).conditional(A) == P(A, B) / Sum[B](P(A, B))
        >>> assert P(A, B, C).conditional([A, B]) == P(A, B, C) / Sum[C](P(A, B, C))
        """
        ranges = _upgrade_ordering([r.get_base() for r in _upgrade_variables(ranges)])
        ranges_complement = set([c.get_base() for c in self._iter_variables()]) - set(ranges)
        return self.normalize_marginalize(ranges_complement)

    def normalize_marginalize(self, ranges: VariableHint) -> Expression:
        """Return this expression, normalized by this expression marginalized by the given variables."""
        return self / self.marginalize(ranges)

    def marginalize(self, ranges: VariableHint) -> Expression:
        """Return this expression, marginalizing out the given variables.

        :param ranges: A variable or list of variables over which to marginalize this expression
        :returns: The expression but summed over the given variables

        >>> from y0.dsl import P, A, B, C
        >>> assert P(A, B).marginalize(A) == Sum[A](P(A, B))
        >>> assert P(A, B, C).marginalize([A, B]) == Sum[A, B](P(A, B, C))
        """
        return Sum.safe(
            expression=self,
            ranges=_upgrade_ordering([r.get_base() for r in _upgrade_variables(ranges)]),
        )


@dataclass(frozen=True, repr=False)
class Probability(Expression):
    """The probability over a distribution."""

    #: The distribution over which the probability is expressed
    distribution: Distribution

    @classmethod
    def safe(
        cls,
        distribution: DistributionHint,
        *args: Union[str, Variable],
        interventions: Optional[VariableHint] = None,
    ) -> Probability:
        """Create a distribution the given variable(s) or distribution.

        :param distribution: If given a :class:`Distribution`, creates a probability expression
            directly over the distribution. If given variable or list of variables, conveniently
            creates a :class:`Distribution` with the variable(s) as children.
        :param args: If the first argument (``distribution``) was given as a single variable, the
            ``args`` variadic argument can be used to specify a list of additional variables.
        :param interventions: An optional variable or variables to use as interventions.
        :returns: A probability object
        """
        distribution = Distribution.safe(distribution, *args)
        if interventions is not None:
            distribution = distribution.intervene(interventions)
        return Probability(distribution)

    def _get_key(self):
        # TODO incorporate more information from children and parents
        return 0, self.children[0].name

    def to_text(self) -> str:
        """Output this probability in the internal string format."""
        return f"P({self.distribution.to_text()})"

    def _help_level_2_distribution(self):
        # if all parts of distribution have same intervention set, then put it out front
        intervention_sets = {
            x.interventions if isinstance(x, CounterfactualVariable) else tuple()
            for x in itt.chain(self.children, self.parents)
        }
        # check that there's only one intervention set and that it's not an empty one
        if len(intervention_sets) == 1 and (interventions := intervention_sets.pop()):
            unintervened_distribution = Distribution(
                parents=tuple(Variable(name=v.name, star=v.star) for v in self.parents),
                children=tuple(Variable(name=v.name, star=v.star) for v in self.children),
            )
            return interventions, unintervened_distribution
        else:
            return None, None

    def to_y0(self) -> str:
        """Output this probability instance as y0 internal DSL code."""
        interventions, unintervened_distribution = self._help_level_2_distribution()
        if not interventions:
            return f"P({self.distribution.to_y0()})"

        # only keep the + if necessary, otherwise show regular
        intervention_str = ",".join(
            f"+{intervention.name}" if intervention.star else intervention.name
            for intervention in interventions
        )
        return f"P[{intervention_str}]({unintervened_distribution.to_y0()})"

    def to_latex(self) -> str:
        """Output this probability in the LaTeX string format."""
        interventions, unintervened_distribution = self._help_level_2_distribution()
        if not interventions:
            return f"P({self.distribution.to_latex()})"

        intervention_str = ",".join(intervention.to_latex() for intervention in interventions)
        return f"P_{{{intervention_str}}}({unintervened_distribution.to_latex()})"

    @property
    def parents(self) -> Tuple[Variable, ...]:
        """Get the distribution's parents."""
        return self.distribution.parents

    @property
    def children(self) -> Tuple[Variable, ...]:
        """Get the distribution's children."""
        return self.distribution.children

    def is_conditioned(self) -> bool:
        """Return if this distribution is conditioned."""
        return self.distribution.is_conditioned()

    def is_markov_kernel(self) -> bool:
        """Return if this distribution a markov kernel -> one child variable and one or more conditionals."""
        return self.distribution.is_markov_kernel()

    def __mul__(self, other: Expression) -> Expression:
        if isinstance(other, Zero):
            return other
        elif isinstance(other, One):
            return self
        elif isinstance(other, Product):
            return Product.safe((self, *other.expressions))
        elif isinstance(other, Fraction):
            return Fraction(self * other.numerator, other.denominator)
        else:
            return Product.safe((self, other))

    def _new(self, distribution: Distribution):
        # This is implemented this way to make overriding easier
        return Probability(distribution)

    def intervene(self, variables: VariableHint) -> Probability:
        """Return a new probability where the underlying distribution has been intervened by the given variables."""
        return self._new(self.distribution.intervene(variables))

    def __matmul__(self, variables: VariableHint) -> Probability:
        return self.intervene(variables)

    def uncondition(self) -> Probability:
        """Return a new probability where the underlying distribution is no longer conditioned by the parents.

        :returns: A new probability over a distribution over the children and parents of the previous distribution

        >>> from y0.dsl import P, A, B
        >>> P(A | B).uncondition() == P(A, B)
        """
        return self._new(self.distribution.uncondition())

    def conditional(self, ranges: VariableHint) -> Expression:
        """Return this expression, conditioned by the given variables.

        :param ranges: A variable or list of variables over which to marginalize this expression
        :returns: A fraction in which the denominator is represents the sum over the given ranges

        >>> from y0.dsl import P, A, B
        >>> assert P(A, B).conditional(A) == P(A, B) / Sum[B](P(A, B))
        >>> assert P(A, B, C).conditional([A, B]) == P(A, B, C) / Sum[C](P(A, B, C))
        """
        ranges = _upgrade_ordering([r.get_base() for r in _upgrade_variables(ranges)])
        ranges_complement = set(
            [c.get_base() for c in self._iter_variables() if not isinstance(c, Intervention)]
        ) - set(ranges)
        return self.normalize_marginalize(ranges_complement)

    def _iter_variables(self) -> Iterable[Variable]:
        """Get the set of variables used in the distribution in this probability."""
        yield from self.distribution._iter_variables()


DistributionHint = Union[VariableHint, Distribution]


class ProbabilityBuilderType:
    """A base class for building probability distributions."""

    def __call__(
        self,
        distribution: DistributionHint,
        *args: Union[str, Variable],
        interventions: Optional[VariableHint] = None,
    ) -> Probability:
        return Probability.safe(distribution, *args, interventions=interventions)

    def __getitem__(self, interventions: VariableHint):
        """Generate a probability builder closure.

        :param interventions: A variable or variables to intervene on using the do-calculus level 2
            rules, meaning they are all applied to all parent and children variables in the resulting
            expression
        :returns: A function with the same semantics as :meth:`__call__` such that you can build
            a probability expression.

        >>> from y0.dsl import P, W, X, Y, Z
        >>> assert P[X](Y) == P(Y @ X)
        >>> assert P[X](Y, Z) == P(Y @ X & Z @ X)
        >>> assert P[X](Y | Z) == P(Y @ X | Z @ X)
        >>> assert P[X](Y @ Z) == P(Y @ Z @ X)
        >>> assert P[X](Y @ Z | W) == P(Y @ Z @ X | W @ X)
        """
        return functools.partial(self, interventions=interventions)


P = ProbabilityBuilderType()
"""``P`` is a magical object of mystery and wonder that can be used to create :class:`Probability` instances.

It itself is a singleton instance of :class:`ProbabilityBuilderType` and can be used wither via the
:meth:`ProbabilityBuilderType.__call__`, as if it were a function like ``P(Y)`` or it can be used as
a combination with the :meth:`ProbabilityBuilderType.__getitem__` and a call, like ``P[X](Y)`` to
denote interventions using the do-Calculus $L_2$ notation. Here are some examples:

A univariate distribution can be created either with a string or a :class:`Variable`:

>>> from y0.dsl import P, A
>>> P('A') == P(A)

**Multivariate Distributions**

A joint distribution can be created with several strings or :class:`Variable` instances
with variadic arguments:

>>> from y0.dsl import P, A, B
>>> P(A, B) == P('A', 'B')

A joint distribution can also be created with a single argument that is either an iterable
of either strings or :class:`Variable` instances

>>> from y0.dsl import P, A, B
>>> P((A, B)) == P([A, B]) == P(('A', 'B')) == P(['A', 'B'])

This even extends to fancy generators, for which you can omit the parentheses:

Creation with a fancy generator of variables:

>>> from y0.dsl import P, A, B
>>> P(Variable(name) for name in 'AB') == P(name for name in 'AB') == P(A, B)

**Conditional Distributions**

Creation with a conditional distribution:

>>> from y0.dsl import P, A, B
>>> P(A | B)

Creation with a mixed joint/conditional distribution:

>>> from y0.dsl import P, A, B, C
>>> P(A & B | C)

**Specifying an Intervention with L2 do-Calculus Notation**

Intervene on a single variable:

>>> from y0.dsl import P, X, Y
>>> P[X](Y) == P(Y @ X)

Intervene on multiple children:

>>> from y0.dsl import P, X, Y, Z
>>> P[X](Y, Z) == P(Y @ X & Z @ X)

Intervene on multiple parents:

>>> from y0.dsl import P, W, X, Y, Z
>>> P[X](Y | (W, Z)) == P(Y @ X | (W @ X, Z @ X)):

Intervene on both children and parents:

>>> from y0.dsl import P, X, Y, Z
>>> P[X](Y | Z) == P(Y @ X | Z @ X)

Intervene on X on top of previous interventions:

>>> from y0.dsl import P, X, Y, Z
>>> P[X](Y @ Z) == P(Y @ X @ Z)

Allow mixing with L3, where each variable can have different interventions:

>>> from y0.dsl import P, W, X, Y, Z
>>> P[X](Y @ Z | W) == P(Y @ X @ Z | W @ X)

**Specifying Multiple Interventions with L2 do-Calculus Notation**

Multiple interventions on a single variable:

>>> from y0.dsl import P, X1, X2, Y
>>> P[X1, X2](Y) == P(Y @ X)

Multiple interventions  on multiple children:

>>> from y0.dsl import P, X1, X2, Y, Z
>>> P[X1, X2](Y, Z) == P(Y @ X1 @ X2 & Z @ X1 @ X2)

... and so on
"""


@dataclass(frozen=True, repr=False)
class Product(Expression):
    """Represent the product of several probability expressions."""

    expressions: Tuple[Expression, ...]

    def __post_init__(self):
        if len(self.expressions) < 2:
            raise ValueError("Product() must two or more expressions")

    @classmethod
    def safe(cls, expressions: Union[Expression, Iterable[Expression]]) -> Expression:
        """Construct a product from any iterable of expressions.

        :param expressions: An expression or iterable of expressions which should be multiplied
        :returns: A :class:`Product` object

        Standard usage, same as the normal ``__init__``:

        >>> from y0.dsl import Product, X, Y, A, P
        >>> Product.safe((P(X, Y), ))

        Use a list or other iterable:

        >>> Product.safe([P(X), P(Y | X)])

        Use an inline generator:

        >>> Product.safe(P(v) for v in [X, Y])

        Use a single expression:

        >>> Product.safe(P(X, Y))
        """
        if isinstance(expressions, Expression):
            return expressions
        # Remove multiplications of one
        expressions = tuple(expression for expression in expressions if expression != One())
        # If any multiplications are by zero, then return zero
        if any(expression == Zero() for expression in expressions):
            return Zero()
        if not expressions:
            return One()
        if len(expressions) == 1:
            return expressions[0]
        return cls(expressions=tuple(sorted(expressions)))

    def _get_key(self):
        inner_keys = (sexpr._get_key() for sexpr in self.expressions)
        return 2, *inner_keys

    def to_text(self):
        """Output this product in the internal string format."""
        return " ".join(expression.to_text() for expression in self.expressions)

    def to_y0(self) -> str:
        """Output this product instance as y0 internal DSL code."""
        return " * ".join(expr.to_y0() for expr in self.expressions)

    def to_latex(self):
        """Output this product in the LaTeX string format."""
        return " ".join(expression.to_latex() for expression in self.expressions)

    def __mul__(self, other: Expression):
        if isinstance(other, Zero):
            return other
        if isinstance(other, Product):
            return Product.safe((*self.expressions, *other.expressions))
        elif isinstance(other, Fraction):
            return Fraction(self * other.numerator, other.denominator)
        else:
            return Product.safe((*self.expressions, other))

    def _iter_variables(self) -> Iterable[Variable]:
        """Get the union of the variables used in each expresison in this product."""
        for expression in self.expressions:
            yield from expression._iter_variables()


def _list_to_text(elements: Iterable[Element]) -> str:
    return ", ".join(element.to_text() for element in elements)


def _list_to_latex(elements: Iterable[Element]) -> str:
    return ", ".join(element.to_latex() for element in elements)


def _list_to_y0(elements: Iterable[Element]) -> str:
    return ", ".join(element.to_y0() for element in elements)


@dataclass(frozen=True, repr=False)
class Sum(Expression):
    """Represent the sum over an expression over an optional set of variables."""

    #: The expression over which the sum is done
    expression: Expression
    #: The variables over which the sum is done. Defaults to an empty list, meaning no variables.
    ranges: frozenset[Variable]

    def __post_init__(self):
        if not isinstance(self.ranges, frozenset):
            raise TypeError
        if not self.ranges:
            raise ValueError("Sum must have ranges")
        for r in self.ranges:
            if isinstance(r, (CounterfactualVariable, Intervention)):
                raise TypeError("Ranges must not be counterfactuals nor interventions")

    @classmethod
    def safe(
        cls,
        expression: Expression,
        ranges: Union[str, Variable, Iterable[Union[str, Variable]]],
        *,
        simplify: bool = False,
    ) -> Expression:
        """Construct a sum from an expression and a permissive set of things in the ranges.

        :param expression: The expression over which the sum is done
        :param ranges: The variable or list of variables over which the sum is done
        :param simplify: Should the sum be simplified using :func:`Sum.simplify:?
        :returns: A :class:`Sum` object

        Standard usage, same as the normal ``__init__``:

        >>> from y0.dsl import Sum, X, Y, A, P
        >>> Sum.safe(P(X, Y), (X,))

        Use a list or other iterable:

        >>> Sum.safe(P(X, Y), [X])

        Use a single variable:

        >>> Sum.safe(P(X, Y), X)
        """
        if isinstance(ranges, str):
            ranges = (Variable(ranges),)
        elif isinstance(ranges, Variable):
            ranges = (ranges,)
        else:
            ranges = _upgrade_ordering(ranges)
        if not ranges:
            return expression
        if isinstance(expression, Zero):
            return expression
        rv = cls(
            expression=expression,
            ranges=frozenset(ranges),
        )
        if simplify:
            return rv.simplify()
        return rv

    def simplify(self) -> Expression:
        """Simplify this sum."""
        expression = self.expression
        ranges = set(self.ranges)

        # Special case when ranges cover
        if isinstance(expression, Probability) and not expression.parents:  # i.e., no conditions
            children = {
                child.get_base(): child
                for child in expression.children
                # FIXME what happens if same name appears with multiple different counterfactual variables?
                #  this should actually evaluate to zero since that's impossible
            }
            if ranges == set(children):
                return One()
            elif ranges > set(children):
                keep = ranges - set(children)
                return Sum.safe(
                    expression=One(),
                    ranges=frozenset(v for k, v in children.items() if k in keep),
                )
            elif ranges < set(children):
                keep = set(children) - ranges
                return expression._new(
                    Distribution.safe(v for k, v in children.items() if k in keep)
                )
            else:  # partial or no overlap
                intersection = ranges.intersection(children)
                keep = set(children) - intersection
                prob = expression._new(
                    Distribution.safe(v for k, v in children.items() if k in keep)
                )
                return Sum.safe(
                    expression=prob,
                    ranges=ranges - intersection,
                )
        return self

    def _get_key(self):
        return 1, *self.expression._get_key()

    def _get_sorted_ranges(self) -> Sequence[Variable]:
        return sorted(self.ranges, key=attrgetter("name"))

    def to_text(self) -> str:
        """Output this sum in the internal string format."""
        ranges = _list_to_text(self._get_sorted_ranges())
        return f"[ sum_{{{ranges}}} {self.expression.to_text()} ]"

    def to_latex(self) -> str:
        """Output this sum in the LaTeX string format."""
        ranges = _list_to_latex(self._get_sorted_ranges())
        return rf"\sum_{{{ranges}}} {self.expression.to_latex()}"

    def to_y0(self):
        """Output this sum instance as y0 internal DSL code."""
        if isinstance(self.expression, Fraction):
            s = self.expression.to_y0(parens=False)
        else:
            s = self.expression.to_y0()
        if not self.ranges:
            return f"Sum({s})"
        ranges = _list_to_y0(self._get_sorted_ranges())
        return f"Sum[{ranges}]({s})"

    def __mul__(self, expression: Expression):
        if isinstance(expression, Zero):
            return expression
        elif isinstance(expression, Product):
            return Product.safe((self, *expression.expressions))
        else:
            return Product.safe((self, expression))

    def _iter_variables(self) -> Iterable[Variable]:
        """Get the union of the variables used in the range of this sum and variables in its summand."""
        yield from self.expression._iter_variables()
        for variable in self.ranges:
            yield from variable._iter_variables()

    @classmethod
    def __class_getitem__(cls, ranges: VariableHint) -> Callable[[Expression], Expression]:
        """Create a partial sum object over the given ranges.

        :param ranges: The variables over which the partial sum will be done
        :returns: A partial :class:`Sum` that can be called solely on an expression

        Example single variable sum:

        >>> from y0.dsl import Sum, P, A, B
        >>> Sum[B](P(A | B) * P(B))

        Example multiple variable sum:

        >>> from y0.dsl import Sum, P, A, B, C
        >>> Sum[B, C](P(A | B) * P(B))
        """
        return functools.partial(Sum.safe, ranges=_upgrade_ordering(ranges))


@dataclass(frozen=True, repr=False)
class Fraction(Expression):
    """Represents a fraction of two expressions."""

    #: The expression in the numerator of the fraction
    numerator: Expression
    #: The expression in the denominator of the fraction
    denominator: Expression

    def __post_init__(self):
        if isinstance(self.denominator, Zero):
            raise ZeroDivisionError

    def _get_key(self):
        return (
            3,
            self.numerator._get_key(),
            self.denominator._get_key(),
        )

    def to_text(self) -> str:
        """Output this fraction in the internal string format."""
        return f"frac_{{{self.numerator.to_text()}}}{{{self.denominator.to_text()}}}"

    def to_latex(self) -> str:
        """Output this fraction in the LaTeX string format."""
        return rf"\frac{{{self.numerator.to_latex()}}}{{{self.denominator.to_latex()}}}"

    def to_y0(self, parens: bool = True) -> str:
        """Output this fraction as y0 internal DSL code."""
        s = f"({self.numerator.to_y0()} / {self.denominator.to_y0()})"
        return f"({s})" if parens else s

    def __mul__(self, expression: Expression) -> Expression:
        if isinstance(expression, Zero):
            return expression
        elif isinstance(expression, Fraction):
            return Fraction(
                self.numerator * expression.numerator,
                self.denominator * expression.denominator,
            )
        else:
            return Fraction(self.numerator * expression, self.denominator)

    def __truediv__(self, expression: Expression) -> Fraction:
        if isinstance(expression, One):
            return self
        elif isinstance(expression, Fraction):
            return Fraction(
                self.numerator * expression.denominator,
                self.denominator * expression.numerator,
            )
        else:
            return Fraction(self.numerator, self.denominator * expression)

    def _iter_variables(self) -> Iterable[Variable]:
        """Get the set of variables used in the numerator and denominator of this fraction."""
        yield from self.numerator._iter_variables()
        yield from self.denominator._iter_variables()

    def flip(self) -> Fraction:
        """Exchange the numerator and denominator."""
        return Fraction(self.denominator, self.numerator)

    def simplify(self) -> Expression:
        """Simplify this fraction."""
        if isinstance(self.denominator, One):
            return self.numerator
        if isinstance(self.numerator, Zero):
            return self.numerator
        if isinstance(self.numerator, One):
            if isinstance(self.denominator, Fraction):
                return self.denominator.flip().simplify()
            else:
                return self
        if self.numerator == self.denominator:
            return One()
        if isinstance(self.numerator, Product) and isinstance(self.denominator, Product):
            return self._simplify_parts(self.numerator.expressions, self.denominator.expressions)
        elif isinstance(self.numerator, Product):
            return self._simplify_parts(self.numerator.expressions, [self.denominator])
        elif isinstance(self.denominator, Product):
            return self._simplify_parts([self.numerator], self.denominator.expressions)
        return self

    @classmethod
    def _simplify_parts(
        cls, numerator: Sequence[Expression], denominator: Sequence[Expression]
    ) -> Expression:
        """Calculate the minimum fraction.

        :param numerator: A sequence of expressions that are multiplied in the product in the numerator
        :param denominator: A sequence of expressions that are multiplied in the product in the denominator
        :returns: A simplified fraction.
        """
        new_numerator, new_denominator = cls._simplify_parts_helper(numerator, denominator)
        if new_numerator and new_denominator:
            return Fraction(
                Product.safe(new_numerator),
                Product.safe(new_denominator),
            )
        elif new_numerator:
            return Product.safe(new_numerator)
        elif new_denominator:
            return One() / Product.safe(new_denominator)
        else:
            return One()

    @staticmethod
    def _simplify_parts_helper(
        numerator: Sequence[Expression],
        denominator: Sequence[Expression],
    ) -> Tuple[Tuple[Expression, ...], Tuple[Expression, ...]]:
        numerator_cancelled = set()
        denominator_cancelled = set()
        for i, n_expr in enumerate(numerator):
            for j, d_expr in enumerate(denominator):
                if j in denominator_cancelled:
                    continue
                if n_expr == d_expr:
                    numerator_cancelled.add(i)
                    denominator_cancelled.add(j)
                    break
        return (
            tuple(expr for i, expr in enumerate(numerator) if i not in numerator_cancelled),
            tuple(expr for i, expr in enumerate(denominator) if i not in denominator_cancelled),
        )


class One(Expression):
    """The multiplicative identity (1)."""

    def to_text(self) -> str:
        """Output this identity variable in the internal string format."""
        return "1"

    def to_latex(self) -> str:
        """Output this identity instance in the LaTeX string format."""
        return "1"

    def to_y0(self) -> str:
        """Output this identity instance as y0 internal DSL code."""
        return "One()"

    def _get_key(self):
        return 4, self.to_text()

    def __rmul__(self, expression: Expression) -> Expression:
        return expression

    def __mul__(self, expression: Expression) -> Expression:
        return expression

    def __eq__(self, other):
        return isinstance(other, One)  # all ones are equal

    def _iter_variables(self) -> Iterable[Variable]:
        """Get the set of variables used in this expression."""
        return iter([])


class Zero(Expression):
    """The additive identity (0)."""

    def to_text(self) -> str:
        """Output this identity variable in the internal string format."""
        return "0"

    def to_latex(self) -> str:
        """Output this identity instance in the LaTeX string format."""
        return "0"

    def to_y0(self) -> str:
        """Output this identity instance as y0 internal DSL code."""
        return "Zero()"

    def _get_key(self):
        return 4, self.to_text()

    def __rmul__(self, expression: Expression) -> Expression:
        return self

    def __mul__(self, expression: Expression) -> Expression:
        return self

    def __truediv__(self, other: Expression) -> Expression:
        if isinstance(other, Zero):
            raise ZeroDivisionError
        return self

    def __eq__(self, other):
        return isinstance(other, Zero)  # all zeros are equal

    def _iter_variables(self) -> Iterable[Variable]:
        """Get the set of variables used in this expression."""
        return iter([])


class QBuilder(Protocol[T_co]):
    """A protocol for annotating the special class getitem functionality of the :class:`QFactor` class."""

    def __call__(self, arg: VariableHint, *args: Union[str, Variable]) -> T_co:
        ...


@dataclass(frozen=True, repr=False)
class QFactor(Expression):
    """A function from the variables in the domain to a probability function over variables in the codomain."""

    domain: frozenset[Variable]
    codomain: frozenset[Variable]

    @classmethod
    def safe(
        cls,
        domain: VariableHint,
        *args: Union[str, Variable],
        codomain: VariableHint,
    ) -> QFactor:
        """Create a Q factor with various input types."""
        return cls(
            domain=cls._prepare_domain(domain, *args),
            codomain=frozenset(_upgrade_variables(codomain)),
        )

    @staticmethod
    def _prepare_domain(
        arg: VariableHint,
        *args: Union[str, Variable],
    ) -> frozenset[Variable]:
        """Prepare a list of variables from a potentially unruly set of args and variadic args."""
        if isinstance(arg, (str, Variable)):
            return frozenset((Variable.norm(arg), *_upgrade_ordering(args)))
        if args:
            raise ValueError("can not use variadic arguments with combination of first arg")
        return frozenset(_sorted_variables(_upgrade_ordering(arg)))

    @classmethod
    def __class_getitem__(cls, codomain: Union[Variable, Iterable[Variable]]) -> QBuilder[QFactor]:
        """Create a partial Q Factor object over the given codomain.

        :param codomain: The variables over which the partial Q Factor will be done
        :returns: A partial :class:`QFactor` that can be called solely on an expression

        Example single variable codomain Q expression:

        >>> from y0.dsl import Sum, Q, A, B, C
        >>> Q[C](A, B)

        Example multiple variable codomain Q expression:

        >>> from y0.dsl import Sum, Q, A, B, C, D
        >>> Q[C, D](A, B)
        """
        return functools.partial(cls.safe, codomain=codomain)

    def _get_key(self) -> tuple:
        return -5, min(v.name for v in self.domain), min(v.name for v in self.codomain)

    def _sorted_codomain(self):
        return sorted(self.codomain, key=attrgetter("name"))

    def _sorted_domain(self):
        return sorted(self.domain, key=attrgetter("name"))

    def to_text(self) -> str:
        """Output this Q factor in the internal string format."""
        codomain = _list_to_text(self._sorted_codomain())
        domain = _list_to_text(self._sorted_domain())
        return f"Q[{codomain}]({domain})"

    def to_latex(self) -> str:
        """Output this Q factor in the LaTeX string format."""
        codomain = _list_to_latex(self._sorted_codomain())
        domain = _list_to_latex(self._sorted_domain())
        return rf"Q_{{{codomain}}}({{{domain}}})"

    def to_y0(self) -> str:
        """Output this Q factor instance as y0 internal DSL code."""
        codomain = _list_to_y0(self._sorted_codomain())
        domain = _list_to_y0(self._sorted_domain())
        return f"Q[{codomain}]({domain})"

    def __mul__(self, other: Expression):
        if isinstance(other, Product):
            return Product.safe((self, *other.expressions))
        elif isinstance(other, Fraction):
            return Fraction(self * other.numerator, other.denominator)
        else:
            return Product.safe((self, other))

    def _iter_variables(self) -> Iterable[Variable]:
        yield from self.codomain
        yield from self.domain


Q = QFactor

AA = Variable("AA")
A, B, C, D, E, F, G, M, R, S, T, U, W, X, Y, Z = map(Variable, "ABCDEFGMRSTUWXYZ")  # type: ignore
U1, U2, U3, U4, U5, U6 = [Variable(f"U{i}") for i in range(1, 7)]
V1, V2, V3, V4, V5, V6 = [Variable(f"V{i}") for i in range(1, 7)]
W0, W1, W2, W3, W4, W5, W6 = [Variable(f"W{i}") for i in range(7)]
X1, X2, X3, X4, X5, X6 = [Variable(f"X{i}") for i in range(1, 7)]
Y1, Y2, Y3, Y4, Y5, Y6 = [Variable(f"Y{i}") for i in range(1, 7)]
Z1, Z2, Z3, Z4, Z5, Z6 = [Variable(f"Z{i}") for i in range(1, 7)]
π1, π2, π3, π4, π5, π6 = Pi1, Pi2, Pi3, Pi4, Pi5, Pi6 = [Variable(f"π{i}") for i in range(1, 7)]


def _sorted_variables(variables: Iterable[Variable]) -> Tuple[Variable, ...]:
    return tuple(sorted(variables, key=attrgetter("name")))


def _upgrade_variables(variables: VariableHint) -> Tuple[Variable, ...]:
    if isinstance(variables, str):
        return (Variable(variables),)
    elif isinstance(variables, Variable):
        return (variables,)
    else:
        return tuple(Variable.norm(variable) for variable in variables)


def _upgrade_ordering(variables: VariableHint) -> Tuple[Variable, ...]:
    return _sorted_variables(set(_upgrade_variables(variables)))


OrderingHint = Optional[Iterable[Union[str, Variable]]]


def ensure_ordering(
    expression: Expression,
    *,
    ordering: OrderingHint = None,
) -> Sequence[Variable]:
    """Get a canonical ordering of the variables in the expression, or pass one through.

    The canonical ordering of the variables in a given expression is based on the alphabetical
    sort order of the variables based on their names.

    :param expression: The expression to get a canonical ordering from.
    :param ordering: A given ordering to pass through if not none, otherwise calculate it.
    :returns: The ordering
    """
    if ordering is not None:
        return _upgrade_ordering(ordering)
    # use alphabetical ordering
    return _sorted_variables(expression.get_variables())


def _get_treatment_variables(variables: set[Variable]) -> set[Variable]:
    return {variable for variable in variables if isinstance(variable, Intervention)}


def _get_outcome_variables(variables: set[Variable]) -> set[Variable]:
    return {variable for variable in variables if not isinstance(variable, Intervention)}


def get_outcomes_and_treatments(*, query: Expression) -> tuple[set[Variable], set[Variable]]:
    """Get outcomes and treatments sets from the query expression."""
    variables = query.get_variables()
    return (
        _get_outcome_variables(variables),
        _get_treatment_variables(variables),
    )


def outcomes_and_treatments_to_query(
    *, outcomes: set[Variable], treatments: Optional[set[Variable]] = None
) -> Expression:
    """Create a query expression from a set of outcome and treatment variables."""
    if not treatments:
        return P(outcomes)
    return P(Variable.norm(y) @ _upgrade_ordering(treatments) for y in outcomes)


def vmap_pairs(edges: Iterable[Tuple[str, str]]) -> List[Tuple[Variable, Variable]]:
    """Map pair of strings to pairs of variables."""
    return [(Variable(source), Variable(target)) for source, target in edges]


def vmap_adj(adjacency_dict):
    """Map an adjacency dictionary of strings to variables."""
    return {
        Variable(source): [Variable(target) for target in targets]
        for source, targets in adjacency_dict.items()
    }


#: A conjunction of factual and counterfactual events
Event = Dict[Variable, Intervention]

Population = Variable


<<<<<<< HEAD
@dataclass(frozen=True, order=True, repr=False)
=======
@dataclass(frozen=True, repr=False)
>>>>>>> 343b8811
class PopulationProbability(Probability):
    """A probability that is annotated with a population.

    >>> from y0.dsl import PP, Pi1, Y, X
    >>> # Make a population-annotated probability of Y
    >>> PP[Pi1](Y)
    >>> # Make a conditioned population of Y @ X
    >>> PP[Pi1][X](Y)

    Related publications:
    - `Surrogate Outcomes and Transportability <https://arxiv.org/abs/1806.07172>`_ (Tikka and Karvanen, 2018)
    """

    population: Population

<<<<<<< HEAD
=======
    def _new(self, distribution) -> PopulationProbability:
        return PopulationProbability(population=self.population, distribution=distribution)

    def _get_key(self):
        return -1, self.population, self.children[0].name

    def to_y0(self) -> str:
        """Output this probability instance as y0 internal DSL code."""
        interventions, unintervened_distribution = self._help_level_2_distribution()
        if not interventions:
            return f"P({self.distribution.to_y0()})"

        # only keep the + if necessary, otherwise show regular
        intervention_str = ",".join(
            f"+{intervention.name}" if intervention.star else intervention.name
            for intervention in interventions
        )
        return f"PP[{self.population.to_y0()}][{intervention_str}]({unintervened_distribution.to_y0()})"

    def to_latex(self) -> str:
        """Output this probability in the LaTeX string format."""
        interventions, unintervened_distribution = self._help_level_2_distribution()
        if not interventions:
            return f"PP({self.distribution.to_latex()})"

        intervention_str = ",".join(intervention.to_latex() for intervention in interventions)
        return f"P_{{{intervention_str}}}^{{{self.population.to_latex()}}}({unintervened_distribution.to_latex()})"

>>>>>>> 343b8811

class PopulationProbabilityBuilderType(ProbabilityBuilderType):
    """A magical type for building population probabilities."""

    def __init__(self, population: Population):
        """Initialize the builder with a given population."""
        self.population = population

    @classmethod
    def __class_getitem__(cls, population: Population) -> "PopulationProbabilityBuilderType":
        """Get a population probability builder class initialized with the given population."""
        return cls(population)

    def __call__(self, *args, **kwargs) -> PopulationProbability:  # noqa:D102
        probability = super().__call__(*args, **kwargs)
        return PopulationProbability(
            population=self.population, distribution=probability.distribution
        )


PP = PopulationProbabilityBuilderType
<<<<<<< HEAD
Pi1, Pi2 = Variable("Pi1"), Variable("Pi2")
=======
>>>>>>> 343b8811


@dataclass(frozen=True, order=True, repr=False)
class Transport(Symbol):
    """An element representing a transportability node.

    Related publications:
    - `Surrogate Outcomes and Transportability <https://arxiv.org/abs/1806.07172>`_ (Tikka and Karvanen, 2018)
    """

    variable: Variable

    # populations: List[Population]

    def to_text(self) -> str:
        """Output this transport as y0 text."""
        raise NotImplementedError

    def to_latex(self) -> str:
        """Output this transport as latex."""
        return f"\\mathscr{{t}}_{{{self.variable.to_latex()}}}"

    def to_y0(self) -> str:
        """Output this transport as y0 internal DSL code."""
        return f"Tr[{self.variable.to_y0()}]"

    def _iter_variables(self) -> Iterable[Variable]:
        yield from self.variable._iter_variables()


class _TransportBuilder:
    def __getitem__(self, variable):
        return Transport(variable=Variable.norm(variable))


Tr = _TransportBuilder()<|MERGE_RESOLUTION|>--- conflicted
+++ resolved
@@ -95,8 +95,6 @@
     "PP",
     "Pi1",
     "Pi2",
-<<<<<<< HEAD
-=======
     "Pi3",
     "Pi4",
     "Pi5",
@@ -107,7 +105,6 @@
     "π4",
     "π5",
     "π6",
->>>>>>> 343b8811
     "Tr",
     "Transport",
     "Population",
@@ -1641,11 +1638,7 @@
 Population = Variable
 
 
-<<<<<<< HEAD
-@dataclass(frozen=True, order=True, repr=False)
-=======
 @dataclass(frozen=True, repr=False)
->>>>>>> 343b8811
 class PopulationProbability(Probability):
     """A probability that is annotated with a population.
 
@@ -1661,8 +1654,6 @@
 
     population: Population
 
-<<<<<<< HEAD
-=======
     def _new(self, distribution) -> PopulationProbability:
         return PopulationProbability(population=self.population, distribution=distribution)
 
@@ -1691,7 +1682,6 @@
         intervention_str = ",".join(intervention.to_latex() for intervention in interventions)
         return f"P_{{{intervention_str}}}^{{{self.population.to_latex()}}}({unintervened_distribution.to_latex()})"
 
->>>>>>> 343b8811
 
 class PopulationProbabilityBuilderType(ProbabilityBuilderType):
     """A magical type for building population probabilities."""
@@ -1713,10 +1703,6 @@
 
 
 PP = PopulationProbabilityBuilderType
-<<<<<<< HEAD
-Pi1, Pi2 = Variable("Pi1"), Variable("Pi2")
-=======
->>>>>>> 343b8811
 
 
 @dataclass(frozen=True, order=True, repr=False)
