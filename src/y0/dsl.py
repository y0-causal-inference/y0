# -*- coding: utf-8 -*-

"""An internal domain-specific language for probability expressions."""

from __future__ import annotations

import functools
import itertools as itt
from abc import ABC, abstractmethod
from dataclasses import dataclass, field
from operator import attrgetter
from typing import (
    Callable,
    Dict,
    Iterable,
    List,
    Optional,
    Protocol,
    Sequence,
    Set,
    Tuple,
    TypeVar,
    Union,
    cast,
)

__all__ = [
    "Element",
    "Variable",
    "Intervention",
    "CounterfactualVariable",
    "Distribution",
    "Event",
    "P",
    "Probability",
    "Sum",
    "Product",
    "Fraction",
    "Expression",
    "One",
    "Zero",
    "Q",
    "QFactor",
    "A",
    "AA",
    "B",
    "C",
    "D",
    "M",
    "R",
    "S",
    "T",
    "U",
    "W",
    "X",
    "Y",
    "Z",
    "U1",
    "U2",
    "U3",
    "U4",
    "U5",
    "U6",
    "V1",
    "V2",
    "V3",
    "V4",
    "V5",
    "V6",
    "W0",
    "W1",
    "W2",
    "W3",
    "W4",
    "W5",
    "W6",
    "Y1",
    "Y2",
    "Y3",
    "Y4",
    "Y5",
    "Y6",
    "Z1",
    "Z2",
    "Z3",
    "Z4",
    "Z5",
    "Z6",
    # Helpers
    "ensure_ordering",
    "vmap_adj",
    "vmap_pairs",
]

T_co = TypeVar("T_co", covariant=True)


def _to_interventions(variables: Sequence[Variable]) -> Tuple[Intervention, ...]:
    return tuple(
        variable
        if isinstance(variable, Intervention)
        else Intervention(name=variable.name, star=False)
        for variable in variables
    )


class Element(ABC):
    """An element in the y0 internal domain-speific language that can be converted to text, LaTeX, and code."""

    @abstractmethod
    def to_text(self) -> str:
        """Output this DSL object in the internal string format."""

    @abstractmethod
    def to_latex(self) -> str:
        """Output this DSL object in the LaTeX string format."""

    @abstractmethod
    def to_y0(self) -> str:
        """Output this DSL object as y0 python code."""

    def _repr_latex_(self) -> str:  # hack for auto-display of latex in jupyter notebook
        return f"${self.to_latex()}$"

    def __str__(self) -> str:
        return self.to_y0()

    def __repr__(self) -> str:
        return self.to_y0()

    @abstractmethod
    def _iter_variables(self) -> Iterable[Variable]:
        """Iterate over variables."""

    def get_variables(self) -> Set[Variable]:
        """Get the set of variables used in this expression."""
        return set(self._iter_variables())


@dataclass(frozen=True, order=True, repr=False)
class Variable(Element):
    """A variable, typically with a single letter."""

    #: The name of the variable
    name: str
    #: The star status of the variable. None means it's a variable,
    #: False means it's the same as the value for the variable,
    #: and True means it's a different value from the variable.
    star: Optional[bool] = None

    def __post_init__(self):
        if self.name in {"P", "Q"}:
            raise ValueError(f"trust me, {self.name} is a bad variable name.")

    @classmethod
    def norm(cls, name: Union[str, Variable]) -> Variable:
        """Automatically upgrade a string to a variable."""
        if isinstance(name, str):
            return Variable(name)
        elif isinstance(name, Variable):
            return name
        else:
            raise TypeError(f"({type(name)}) {name} is not valid")

    def get_base(self) -> Variable:
        """Return the base variable, with no other nonsense."""
        return Variable(self.name)

    def to_text(self) -> str:
        """Output this variable in the internal string format."""
        return self.name

    def to_latex(self) -> str:
        """Output this variable in the LaTeX string format.

        :returns: The LaTeX representaton of this variable.

        >>> Variable('X').to_latex()
        'X'
        >>> Variable('X1').to_latex()
        'X_1'
        >>> Variable('X12').to_latex()
        'X_{12}'
        """
        # if it ends with a number, use that as a subscript
        ending_numeric = 0
        for c in reversed(self.name):
            if c.isnumeric():
                ending_numeric += 1
        if ending_numeric == 0:
            return self.name
        elif ending_numeric == 1:
            return f"{self.name[:-1]}_{self.name[-1]}"
        else:
            return f"{self.name[:-ending_numeric]}_{{{self.name[-ending_numeric:]}}}"

    def to_y0(self) -> str:
        """Output this variable instance as y0 internal DSL code."""
        return self.name

    def intervene(self, variables: VariableHint) -> CounterfactualVariable:
        """Intervene on this variable with the given variable(s).

        :param variables: The variable(s) used to extend this variable as it is changed to a
            counterfactual variable
        :returns: A new counterfactual variable over this variable with the given intervention(s).

        .. note:: This function can be accessed with the matmult @ operator.
        """
        return CounterfactualVariable(
            name=self.name,
            star=self.star,
            interventions=_to_interventions(_upgrade_ordering(variables)),
        )

    def __matmul__(self, variables: VariableHint) -> CounterfactualVariable:
        return self.intervene(variables)

    def given(self, parents: Union[VariableHint, Distribution]) -> Distribution:
        """Create a distribution in which this variable is conditioned on the given variable(s).

        The new distribution is a Markov Kernel.

        :param parents: A variable or list of variables to include as conditions in the new conditional distribution
        :returns: A new conditional probability distribution
        :raises TypeError: If a distribution is given as the parents that contains conditionals

        .. note:: This function can be accessed with the or | operator.
        """
        if not isinstance(parents, Distribution):
            return Distribution(
                children=(self,),
                parents=_upgrade_ordering(parents),
            )
        elif parents.is_conditioned():
            raise TypeError("can not be given a distribution that has conditionals")
        else:
            # The parents variable is actually a Distribution instance with no parents,
            #  so its children become the parents for the new Markov Kernel distribution
            return Distribution(
                children=(self,),
                parents=parents.children,  # don't think about this too hard
            )

    def __or__(self, parents: Union[VariableHint, Distribution]) -> Distribution:
        return self.given(parents)

    def joint(self, children: VariableHint) -> Distribution:
        """Create a joint distribution between this variable and the given variable(s).

        :param children: The variable(s) for use with this variable in a joint distribution
        :returns: A new joint distribution over this variable and the given variables.

        .. note:: This function can be accessed with the and & operator.
        """
        return Distribution(
            children=_upgrade_ordering((self, *_upgrade_variables(children))),
        )

    def __and__(self, children: VariableHint) -> Distribution:
        return self.joint(children)

    def _intervention(self, star: bool) -> Variable:
        return Intervention(name=self.name, star=star)

    def invert(self) -> Variable:
        """Create an :class:`Intervention` variable that is different from what was observed (with a star)."""
        return self._intervention(not self.star)

    def __invert__(self) -> Variable:
        return self.invert()

    def __pos__(self) -> Variable:
        return self._intervention(True)

    def __neg__(self) -> Variable:
        return self._intervention(False)

    @classmethod
    def __class_getitem__(cls, item) -> Variable:
        return Variable(item)

    def _iter_variables(self) -> Iterable[Variable]:
        """Get a set containing this variable."""
        yield self


VariableHint = Union[str, Variable, Iterable[Union[str, Variable]]]


@dataclass(frozen=True, order=True, repr=False)
class Intervention(Variable):
    """An intervention variable.

    An intervention variable is usually used as a subscript in a :class:`CounterfactualVariable`.
    """

    def __post_init__(self):
        if self.star is None:
            raise ValueError("Intervention must have a non-None star")

    def to_text(self) -> str:
        """Output this intervention variable in the internal string format."""
        return f"{self.name}*" if self.star else self.name

    def to_latex(self) -> str:
        """Output this intervention variable in the LaTeX string format."""
        latex = super().to_latex()
        return f"{latex}^*" if self.star else latex

    def to_y0(self) -> str:
        """Output this intervention instance as y0 internal DSL code."""
        mark = "+" if self.star else "-"
        return f"{mark}{self.name}"


@dataclass(frozen=True, order=True, repr=False)
class CounterfactualVariable(Variable):
    """A counterfactual variable.

    Counterfactual variables are like normal variables, but can have a list of interventions.
    Each intervention is either the same as what was observed (no star) or different from what
    was observed (star).
    """

    #: The interventions on the variable. Should be non-empty
    interventions: Tuple[Intervention, ...] = field(default_factory=tuple)

    def __post_init__(self):
        if not self.interventions:
            raise ValueError("should give at least one intervention")
        for intervention in self.interventions:
            if not isinstance(intervention, Intervention):
                raise TypeError(
                    f"only Intervention instances are allowed."
                    f" Got: ({intervention.__class__.__name__}) {intervention}",
                )

    def to_text(self) -> str:
        """Output this counterfactual variable in the internal string format."""
        intervention_latex = _list_to_text(self.interventions)
        return f"{self.name}_{{{intervention_latex}}}"

    def to_latex(self) -> str:
        """Output this counterfactual variable in the LaTeX string format.

        :returns: A latex representation of this counterfactual variable

        >>> (Variable('X') @ Variable('Y')).to_latex()
        '{X}_{Y}'
        >>> (Variable('X1') @ Variable('Y')).to_latex()
        '{X_1}_{Y}'
        >>> (Variable('X12') @ Variable('Y')).to_latex()
        '{X_{12}}_{Y}'
        """
        intervention_latex = _list_to_latex(self.interventions)
        prefix = "^*" if self.star else ""
        return f"{{{super().to_latex()}}}{prefix}_{{{intervention_latex}}}"

    def to_y0(self) -> str:
        """Output this counterfactual variable instance as y0 internal DSL code."""
        if self.star is None:
            prefix = ""
        elif self.star:
            prefix = "+"
        else:
            prefix = "-"
        if len(self.interventions) == 1:
            return f"{prefix}{self.name} @ {self.interventions[0].to_y0()}"
        else:
            ins = ", ".join(i.to_y0() for i in self.interventions)
            return f"{prefix}{self.name} @ ({ins})"

    def is_event(self) -> bool:
        """Return if the counterfactual variable has a value."""
        return self.star is not None

    def has_tautology(self) -> bool:
        """Return if the counterfactual variable contain its own value in the subscript.

        :returns: True if we force a variable X to have a value x and the resulting value of X is x.
        :raises ValueError: if the counterfactual value doesn't have a value assigned
        """
        if not self.is_event():
            raise ValueError(
                "Can not determine the consistency of a counterfactual variable with no value assigned."
            )
        return any(self.name == i.name and self.star == i.star for i in self.interventions)

    def is_inconsistent(self) -> bool:
        """Return if the counterfactual variable violates the Axiom of Effectiveness.

        :returns: True if we force a variable X to have a value x and the resulting value of X is not x
        :raises ValueError: if the counterfactual value doesn't have a value assigned
        """
        if not self.is_event():
            raise ValueError(
                "Can not determine the consistency of a counterfactual variable with no value assigned."
            )
        return any(self.name == i.name and self.star != i.star for i in self.interventions)

    def intervene(self, variables: VariableHint) -> CounterfactualVariable:
        """Intervene on this counterfactual variable with the given variable(s).

        :param variables: The variable(s) used to extend this counterfactual variable's
            current interventions. Automatically converts variables to interventions.
        :returns: A new counterfactual variable with both this counterfactual variable's interventions
            and the given intervention(s)

        .. note:: This function can be accessed with the matmult @ operator.
        """
        _interventions = _to_interventions(_upgrade_ordering(variables))
        self._raise_for_overlapping_interventions(_interventions)
        return CounterfactualVariable(
            name=self.name,
            star=self.star,
            interventions=tuple(
                sorted((*self.interventions, *_interventions), key=attrgetter("name"))
            ),
        )

    def _raise_for_overlapping_interventions(self, interventions: Iterable[Intervention]) -> None:
        """Raise an error if any of the given variables are already listed in interventions in this counterfactual.

        :param interventions: Interventions to check for overlap
        :raises ValueError: If there are overlapping variables given.
        """
        overlaps = {
            new
            for old, new in itt.product(self.interventions, interventions)
            if old.name == new.name
        }
        if overlaps:
            raise ValueError(f"Overlapping interventions in new interventions: {overlaps}")

    def _with_star(self, star: bool) -> CounterfactualVariable:
        return CounterfactualVariable(
            name=self.name,
            star=star,
            interventions=self.interventions,
        )

    def invert(self) -> CounterfactualVariable:
        """Invert the value of the counterfactual variable."""
        return self._with_star(not self.star)

    def __pos__(self) -> CounterfactualVariable:
        return self._with_star(True)

    def __neg__(self) -> CounterfactualVariable:
        return self._with_star(False)

    def _iter_variables(self) -> Iterable[Variable]:
        """Get the union of this variable and its interventions."""
        yield from super()._iter_variables()
        for intervention in self.interventions:
            yield from intervention._iter_variables()

    def is_redundant(self, value: Intervention) -> bool:
        """Check if a counterfactual variable is intervened on itself and has the same value as the intervention."""
        return any(
            intervention.name == self.name and value.star == intervention.star
            for intervention in self.interventions
        )

    def is_self_intervened(self) -> bool:
        """Check if a counterfactual variable is intervened on itself."""
        return any(intervention.name == self.name for intervention in self.interventions)


@dataclass(frozen=True)
class Distribution(Element):
    """A general distribution over several child variables, conditioned by several parents."""

    children: Tuple[Variable, ...]
    parents: Tuple[Variable, ...] = field(default_factory=tuple)

    def __post_init__(self):
        if isinstance(self.children, (list, Variable)):
            raise TypeError(f"children of wrong type: {type(self.children)}")
        if isinstance(self.parents, (list, Variable)):
            raise TypeError
        if not self.children:
            raise ValueError("distribution must have at least one child")

    @classmethod
    def safe(
        cls,
        distribution: Union[VariableHint, Distribution],
        *args: Union[str, Variable, Distribution],
    ) -> Distribution:
        """Create a distribution the given variable(s) or distribution.

        :param distribution: If given a :class:`Distribution`, creates a probability expression
            directly over the distribution. If given variable or list of variables, conveniently
            creates a :class:`Distribution` with the variable(s) as children.
        :param args: If the first argument (``distribution``) was given as a single variable, the
            ``args`` variadic argument can be used to specify a list of additional variables.
        :returns: A Distribution object
        :raises ValueError: If invalid combination of arguments are given.
        """
        if isinstance(distribution, (str, Variable, Distribution)):
            extended_args = [distribution, *args]
            dist_pos = [i for i, e in enumerate(extended_args) if isinstance(e, Distribution)]

            # There are no distributions (e.g., no conditionals were given with the | already)
            if 0 == len(dist_pos):
                return Distribution(
                    children=_upgrade_ordering(cast(VariableHint, extended_args)),
                )

            # A single conditional was given. Everything before it should be considered
            # as child variables, and everything after as parent variables.
            elif 1 == len(dist_pos):
                i = dist_pos[0]
                pre = cast(Iterable[Union[str, Variable]], extended_args[:i])
                dist = cast(Distribution, extended_args[i])
                post = cast(Iterable[Union[str, Variable]], extended_args[i + 1 :])
                return Distribution(
                    children=_sorted_variables((*_upgrade_ordering(pre), *dist.children)),
                    parents=_sorted_variables((*dist.parents, *_upgrade_ordering(post))),
                )

            # Multiple conditionals were detected. This isn't allowed.
            else:
                raise ValueError("can not give multiple distribution objects")
        elif args:
            raise ValueError("can not use args/parents when giving an iterable as first argument")
        else:
            return Distribution(
                children=_upgrade_ordering(distribution),
            )

    def _to_x(self, func: Callable[[Iterable[Variable]], str]) -> str:
        children = func(self.children)
        if not self.parents:
            return children
        return f"{children} | {func(self.parents)}"

    def to_text(self) -> str:
        """Output this distribution in the internal string format."""
        return self._to_x(_list_to_text)

    def to_y0(self) -> str:
        """Output this distribution instance as y0 internal DSL code."""
        return self._to_x(_list_to_y0)

    def to_latex(self) -> str:
        """Output this distribution in the LaTeX string format."""
        return self._to_x(_list_to_latex)

    def is_conditioned(self) -> bool:
        """Return if this distribution is conditioned."""
        return 0 < len(self.parents)

    def is_markov_kernel(self) -> bool:
        """Return if this distribution a markov kernel -> one child variable and one or more conditionals."""
        return len(self.children) == 1

    def intervene(self, variables: VariableHint) -> Distribution:
        """Return a new distribution that has the given intervention(s) on all variables."""
        # check that the variables aren't in any of them yet
        variables = _upgrade_ordering(variables)
        return Distribution(
            children=tuple(child.intervene(variables) for child in self.children),
            parents=tuple(parent.intervene(variables) for parent in self.parents),
        )

    def __matmul__(self, variables: VariableHint) -> Distribution:
        return self.intervene(variables)

    def uncondition(self) -> Distribution:
        """Return a new distribution that is not conditioned on the parents."""
        return Distribution(
            children=(*self.children, *self.parents),
        )

    def joint(self, children: VariableHint) -> Distribution:
        """Create a new distribution including the given child variables.

        :param children: The variable(s) with which this distribution's children are extended
        :returns: A new distribution.

        .. note:: This function can be accessed with the and & operator.
        """
        return Distribution(
            children=_upgrade_ordering((*self.children, *_upgrade_variables(children))),
            parents=self.parents,
        )

    def __and__(self, children: VariableHint) -> Distribution:
        return self.joint(children)

    def given(self, parents: Union[VariableHint, Distribution]) -> Distribution:
        """Create a new mixed distribution additionally conditioned on the given parent variables.

        :param parents: The variable(s) with which this distribution's parents are extended
        :returns: A new distribution
        :raises TypeError: If a distribution is given as the parents that contains conditionals

        .. note:: This function can be accessed with the or | operator.
        """
        # TODO handle duplicate variables in the parents.
        if not isinstance(parents, Distribution):
            return Distribution(
                children=self.children,
                parents=_upgrade_ordering((*self.parents, *_upgrade_variables(parents))),
            )
        elif parents.is_conditioned():
            raise TypeError("can not be given a distribution that has conditionals")
        else:
            # The parents variable is actually a Distribution instance with no parents,
            #  so its children get appended as parents for the new mixed distribution
            return Distribution(
                children=self.children,
                parents=(
                    *self.parents,
                    *parents.children,
                ),  # don't think about this too hard
            )

    def __or__(self, parents: Union[VariableHint, Distribution]) -> Distribution:
        return self.given(parents)

    def _iter_variables(self) -> Iterable[Variable]:
        """Get the set of variables used in this distribution."""
        for variable in itt.chain(self.children, self.parents):
            yield from variable._iter_variables()


class Expression(Element, ABC):
    """The abstract class representing all expressions."""

    @abstractmethod
    def __mul__(self, other):
        pass

    def __truediv__(self, expression: Expression) -> Expression:
        """Divide this expression by another and create a fraction."""
        if isinstance(expression, One):
            return self
        elif isinstance(expression, Fraction):
            return Fraction(self * expression.denominator, expression.numerator)
        else:
            return Fraction(self, expression)

    def conditional(self, ranges: VariableHint) -> Fraction:
        """Return this expression, conditioned by the given variables.

        :param ranges: A variable or list of variables over which to marginalize this expression
        :returns: A fraction in which the denominator is represents the sum over the given ranges

        >>> from y0.dsl import P, A, B
        >>> assert P(A, B).conditional(A) == P(A, B) / Sum[A](P(A, B))
        >>> assert P(A, B, C).conditional([A, B]) == P(A, B, C) / Sum[A, B](P(A, B, C))
        """
        return Fraction(self, self.marginalize(ranges))

    def marginalize(self, ranges: VariableHint) -> Sum:
        """Return this expression, marginalizing out the given variables.

        :param ranges: A variable or list of variables over which to marginalize this expression
        :returns: The expression but summed over the given variables

        >>> from y0.dsl import P, A, B, C
        >>> assert P(A, B).marginalize(A) == Sum[A](P(A, B))
        >>> assert P(A, B, C).marginalize([A, B]) == Sum[A, B](P(A, B, C))
        """
        return Sum(expression=self, ranges=_upgrade_ordering(ranges))


@dataclass(frozen=True, repr=False)
class Probability(Expression):
    """The probability over a distribution."""

    #: The distribution over which the probability is expressed
    distribution: Distribution

    @classmethod
    def safe(
        cls,
        distribution: DistributionHint,
        *args: Union[str, Variable],
        interventions: Optional[VariableHint] = None,
    ) -> Probability:
        """Create a distribution the given variable(s) or distribution.

        :param distribution: If given a :class:`Distribution`, creates a probability expression
            directly over the distribution. If given variable or list of variables, conveniently
            creates a :class:`Distribution` with the variable(s) as children.
        :param args: If the first argument (``distribution``) was given as a single variable, the
            ``args`` variadic argument can be used to specify a list of additional variables.
        :param interventions: An optional variable or variables to use as interventions.
        :returns: A probability object
        """
        distribution = Distribution.safe(distribution, *args)
        if interventions is not None:
            distribution = distribution.intervene(interventions)
        return Probability(distribution)

    def to_text(self) -> str:
        """Output this probability in the internal string format."""
        return f"P({self.distribution.to_text()})"

    def to_y0(self) -> str:
        """Output this probability instance as y0 internal DSL code."""
        return f"P({self.distribution.to_y0()})"

    def to_latex(self) -> str:
        """Output this probability in the LaTeX string format."""
        return f"P({self.distribution.to_latex()})"

    @property
    def parents(self) -> Tuple[Variable, ...]:
        """Get the distribution's parents."""
        return self.distribution.parents

    @property
    def children(self) -> Tuple[Variable, ...]:
        """Get the distribution's children."""
        return self.distribution.children

    def is_conditioned(self) -> bool:
        """Return if this distribution is conditioned."""
        return self.distribution.is_conditioned()

    def is_markov_kernel(self) -> bool:
        """Return if this distribution a markov kernel -> one child variable and one or more conditionals."""
        return self.distribution.is_markov_kernel()

    def __mul__(self, other: Expression) -> Expression:
        if isinstance(other, Zero):
            return other
        elif isinstance(other, One):
            return self
        elif isinstance(other, Product):
            return Product((self, *other.expressions))
        elif isinstance(other, Fraction):
            return Fraction(self * other.numerator, other.denominator)
        else:
            return Product((self, other))

    def intervene(self, variables: VariableHint) -> Probability:
        """Return a new probability where the underlying distribution has been intervened by the given variables."""
        return Probability(self.distribution.intervene(variables))

    def __matmul__(self, variables: VariableHint) -> Probability:
        return self.intervene(variables)

    def uncondition(self) -> Probability:
        """Return a new probability where the underlying distribution is no longer conditioned by the parents.

        :returns: A new probability over a distribution over the children and parents of the previous distribution

        >>> from y0.dsl import P, A, B
        >>> P(A | B).uncondition() == P(A, B)
        """
        return Probability(self.distribution.uncondition())

    def _iter_variables(self) -> Iterable[Variable]:
        """Get the set of variables used in the distribution in this probability."""
        yield from self.distribution._iter_variables()


DistributionHint = Union[VariableHint, Distribution]


class ProbabilityBuilderType:
    """A base class for building probability distributions."""

    def __call__(
        self,
        distribution: DistributionHint,
        *args: Union[str, Variable],
        interventions: Optional[VariableHint] = None,
    ) -> Probability:
        return Probability.safe(distribution, *args, interventions=interventions)

    def __getitem__(self, interventions: VariableHint):
        """Generate a probability builder closure.

        :param interventions: A variable or variables to intervene on using the do-calculus level 2
            rules, meaning they are all applied to all parent and children variables in the resulting
            expression
        :returns: A function with the same semantics as :meth:`__call__` such that you can build
            a probability expression.

        >>> from y0.dsl import P, W, X, Y, Z
        >>> assert P[X](Y) == P(Y @ X)
        >>> assert P[X](Y, Z) == P(Y @ X & Z @ X)
        >>> assert P[X](Y | Z) == P(Y @ X | Z @ X)
        >>> assert P[X](Y @ Z) == P(Y @ Z @ X)
        >>> assert P[X](Y @ Z | W) == P(Y @ Z @ X | W @ X)
        """
        return functools.partial(self, interventions=interventions)


P = ProbabilityBuilderType()
"""``P`` is a magical object of mystery and wonder that can be used to create :class:`Probability` instances.

It itself is a singleton instance of :class:`ProbabilityBuilderType` and can be used wither via the
:meth:`ProbabilityBuilderType.__call__`, as if it were a function like ``P(Y)`` or it can be used as
a combination with the :meth:`ProbabilityBuilderType.__getitem__` and a call, like ``P[X](Y)`` to
denote interventions using the do-Calculus $L_2$ notation. Here are some examples:

A univariate distribution can be created either with a string or a :class:`Variable`:

>>> from y0.dsl import P, A
>>> P('A') == P(A)

**Multivariate Distributions**

A joint distribution can be created with several strings or :class:`Variable` instances
with variadic arguments:

>>> from y0.dsl import P, A, B
>>> P(A, B) == P('A', 'B')

A joint distribution can also be created with a single argument that is either an iterable
of either strings or :class:`Variable` instances

>>> from y0.dsl import P, A, B
>>> P((A, B)) == P([A, B]) == P(('A', 'B')) == P(['A', 'B'])

This even extends to fancy generators, for which you can omit the parentheses:

Creation with a fancy generator of variables:

>>> from y0.dsl import P, A, B
>>> P(Variable(name) for name in 'AB') == P(name for name in 'AB') == P(A, B)

**Conditional Distributions**

Creation with a conditional distribution:

>>> from y0.dsl import P, A, B
>>> P(A | B)

Creation with a mixed joint/conditional distribution:

>>> from y0.dsl import P, A, B, C
>>> P(A & B | C)

**Specifying an Intervention with L2 do-Calculus Notation**

Intervene on a single variable:

>>> from y0.dsl import P, X, Y
>>> P[X](Y) == P(Y @ X)

Intervene on multiple children:

>>> from y0.dsl import P, X, Y, Z
>>> P[X](Y, Z) == P(Y @ X & Z @ X)

Intervene on multiple parents:

>>> from y0.dsl import P, W, X, Y, Z
>>> P[X](Y | (W, Z)) == P(Y @ X | (W @ X, Z @ X)):

Intervene on both children and parents:

>>> from y0.dsl import P, X, Y, Z
>>> P[X](Y | Z) == P(Y @ X | Z @ X)

Intervene on X on top of previous interventions:

>>> from y0.dsl import P, X, Y, Z
>>> P[X](Y @ Z) == P(Y @ X @ Z)

Allow mixing with L3, where each variable can have different interventions:

>>> from y0.dsl import P, W, X, Y, Z
>>> P[X](Y @ Z | W) == P(Y @ X @ Z | W @ X)

**Specifying Multiple Interventions with L2 do-Calculus Notation**

Multiple interventions on a single variable:

>>> from y0.dsl import P, X1, X2, Y
>>> P[X1, X2](Y) == P(Y @ X)

Multiple interventions  on multiple children:

>>> from y0.dsl import P, X1, X2, Y, Z
>>> P[X1, X2](Y, Z) == P(Y @ X1 @ X2 & Z @ X1 @ X2)

... and so on
"""


@dataclass(frozen=True, repr=False)
class Product(Expression):
    """Represent the product of several probability expressions."""

    expressions: Tuple[Expression, ...]

    @classmethod
    def safe(cls, expressions: Union[Expression, Iterable[Expression]]) -> Product:
        """Construct a product from any iterable of expressions.

        :param expressions: An expression or iterable of expressions which should be multiplied
        :returns: A :class:`Product` object

        Standard usage, same as the normal ``__init__``:

        >>> from y0.dsl import Product, X, Y, A, P
        >>> Product.safe((P(X, Y), ))

        Use a list or other iterable:

        >>> Product.safe([P(X), P(Y | X)])

        Use an inline generator:

        >>> Product.safe(P(v) for v in [X, Y])

        Use a single expression:

        >>> Product.safe(P(X, Y))
        """
        return cls(
            expressions=(expressions,)
            if isinstance(expressions, Expression)
            else tuple(expressions)
        )

    def to_text(self):
        """Output this product in the internal string format."""
        return " ".join(expression.to_text() for expression in self.expressions)

    def to_y0(self) -> str:
        """Output this product instance as y0 internal DSL code."""
        return " * ".join(expr.to_y0() for expr in self.expressions)

    def to_latex(self):
        """Output this product in the LaTeX string format."""
        return " ".join(expression.to_latex() for expression in self.expressions)

    def __mul__(self, other: Expression):
        if isinstance(other, Zero):
            return other
        if isinstance(other, Product):
            return Product((*self.expressions, *other.expressions))
        elif isinstance(other, Fraction):
            return Fraction(self * other.numerator, other.denominator)
        else:
            return Product((*self.expressions, other))

    def _iter_variables(self) -> Iterable[Variable]:
        """Get the union of the variables used in each expresison in this product."""
        for expression in self.expressions:
            yield from expression._iter_variables()


def _list_to_text(elements: Iterable[Element]) -> str:
    return ", ".join(element.to_text() for element in elements)


def _list_to_latex(elements: Iterable[Element]) -> str:
    return ", ".join(element.to_latex() for element in elements)


def _list_to_y0(elements: Iterable[Element]) -> str:
    return ", ".join(element.to_y0() for element in elements)


@dataclass(frozen=True, repr=False)
class Sum(Expression):
    """Represent the sum over an expression over an optional set of variables."""

    #: The expression over which the sum is done
    expression: Expression
    #: The variables over which the sum is done. Defaults to an empty list, meaning no variables.
    ranges: Tuple[Variable, ...] = field(default_factory=tuple)

    @classmethod
    def safe(
        cls, expression: Expression, ranges: Union[str, Variable, Iterable[Union[str, Variable]]]
    ) -> Sum:
        """Construct a sum from an expression and a permissive set of things in the ranges.

        :param expression: The expression over which the sum is done
        :param ranges: The variable or list of variables over which the sum is done
        :returns: A :class:`Sum` object

        Standard usage, same as the normal ``__init__``:

        >>> from y0.dsl import Sum, X, Y, A, P
        >>> Sum.safe(P(X, Y), (X,))

        Use a list or other iterable:

        >>> Sum.safe(P(X, Y), [X])

        Use a single variable:

        >>> Sum.safe(P(X, Y), X)
        """
        return cls(
            expression=expression,
            ranges=(
                (Variable.norm(ranges),)
                if isinstance(ranges, (str, Variable))
                else _upgrade_ordering(ranges)
            ),
        )

    def to_text(self) -> str:
        """Output this sum in the internal string format."""
        ranges = _list_to_text(self.ranges)
        return f"[ sum_{{{ranges}}} {self.expression.to_text()} ]"

    def to_latex(self) -> str:
        """Output this sum in the LaTeX string format."""
        ranges = _list_to_latex(self.ranges)
        return rf"\sum_{{{ranges}}} {self.expression.to_latex()}"

    def to_y0(self):
        """Output this sum instance as y0 internal DSL code."""
        if isinstance(self.expression, Fraction):
            s = self.expression.to_y0(parens=False)
        else:
            s = self.expression.to_y0()
        if not self.ranges:
            return f"Sum({s})"
        ranges = _list_to_y0(self.ranges)
        return f"Sum[{ranges}]({s})"

    def __mul__(self, expression: Expression):
        if isinstance(expression, Zero):
            return expression
        elif isinstance(expression, Product):
            return Product((self, *expression.expressions))
        else:
            return Product((self, expression))

    def _iter_variables(self) -> Iterable[Variable]:
        """Get the union of the variables used in the range of this sum and variables in its summand."""
        yield from self.expression._iter_variables()
        for variable in self.ranges:
            yield from variable._iter_variables()

    @classmethod
    def __class_getitem__(cls, ranges: VariableHint) -> Callable[[Expression], Sum]:
        """Create a partial sum object over the given ranges.

        :param ranges: The variables over which the partial sum will be done
        :returns: A partial :class:`Sum` that can be called solely on an expression

        Example single variable sum:

        >>> from y0.dsl import Sum, P, A, B
        >>> Sum[B](P(A | B) * P(B))

        Example multiple variable sum:

        >>> from y0.dsl import Sum, P, A, B, C
        >>> Sum[B, C](P(A | B) * P(B))
        """
        return functools.partial(Sum, ranges=_upgrade_ordering(ranges))


@dataclass(frozen=True, repr=False)
class Fraction(Expression):
    """Represents a fraction of two expressions."""

    #: The expression in the numerator of the fraction
    numerator: Expression
    #: The expression in the denominator of the fraction
    denominator: Expression

    def __post_init__(self):
        if isinstance(self.denominator, Zero):
            raise ZeroDivisionError

    def to_text(self) -> str:
        """Output this fraction in the internal string format."""
        return f"frac_{{{self.numerator.to_text()}}}{{{self.denominator.to_text()}}}"

    def to_latex(self) -> str:
        """Output this fraction in the LaTeX string format."""
        return rf"\frac{{{self.numerator.to_latex()}}}{{{self.denominator.to_latex()}}}"

    def to_y0(self, parens: bool = True) -> str:
        """Output this fraction as y0 internal DSL code."""
        s = f"({self.numerator.to_y0()} / {self.denominator.to_y0()})"
        return f"({s})" if parens else s

    def __mul__(self, expression: Expression) -> Expression:
        if isinstance(expression, Zero):
            return expression
        elif isinstance(expression, Fraction):
            return Fraction(
                self.numerator * expression.numerator,
                self.denominator * expression.denominator,
            )
        else:
            return Fraction(self.numerator * expression, self.denominator)

    def __truediv__(self, expression: Expression) -> Fraction:
        if isinstance(expression, One):
            return self
        elif isinstance(expression, Fraction):
            return Fraction(
                self.numerator * expression.denominator,
                self.denominator * expression.numerator,
            )
        else:
            return Fraction(self.numerator, self.denominator * expression)

    def _iter_variables(self) -> Iterable[Variable]:
        """Get the set of variables used in the numerator and denominator of this fraction."""
        yield from self.numerator._iter_variables()
        yield from self.denominator._iter_variables()

    def flip(self) -> Fraction:
        """Exchange the numerator and denominator."""
        return Fraction(self.denominator, self.numerator)

    def simplify(self) -> Expression:
        """Simplify this fraction."""
        if isinstance(self.denominator, One):
            return self.numerator
        if isinstance(self.numerator, Zero):
            return self.numerator
        if isinstance(self.numerator, One):
            if isinstance(self.denominator, Fraction):
                return self.denominator.flip().simplify()
            else:
                return self
        if self.numerator == self.denominator:
            return One()
        if isinstance(self.numerator, Product) and isinstance(self.denominator, Product):
            return self._simplify_parts(self.numerator.expressions, self.denominator.expressions)
        elif isinstance(self.numerator, Product):
            return self._simplify_parts(self.numerator.expressions, [self.denominator])
        elif isinstance(self.denominator, Product):
            return self._simplify_parts([self.numerator], self.denominator.expressions)
        return self

    @classmethod
    def _simplify_parts(
        cls, numerator: Sequence[Expression], denominator: Sequence[Expression]
    ) -> Expression:
        """Calculate the minimum fraction.

        :param numerator: A sequence of expressions that are multiplied in the product in the numerator
        :param denominator: A sequence of expressions that are multiplied in the product in the denominator
        :returns: A simplified fraction.
        """
        new_numerator, new_denominator = cls._simplify_parts_helper(numerator, denominator)
        if new_numerator and new_denominator:
            return Fraction(
                _expression_or_product(new_numerator),
                _expression_or_product(new_denominator),
            )
        elif new_numerator:
            return _expression_or_product(new_numerator)
        elif new_denominator:
            return One() / _expression_or_product(new_denominator)
        else:
            return One()

    @staticmethod
    def _simplify_parts_helper(
        numerator: Sequence[Expression],
        denominator: Sequence[Expression],
    ) -> Tuple[Tuple[Expression, ...], Tuple[Expression, ...]]:
        numerator_cancelled = set()
        denominator_cancelled = set()
        for i, n_expr in enumerate(numerator):
            for j, d_expr in enumerate(denominator):
                if j in denominator_cancelled:
                    continue
                if n_expr == d_expr:
                    numerator_cancelled.add(i)
                    denominator_cancelled.add(j)
                    break
        return (
            tuple(expr for i, expr in enumerate(numerator) if i not in numerator_cancelled),
            tuple(expr for i, expr in enumerate(denominator) if i not in denominator_cancelled),
        )


def _expression_or_product(e: Sequence[Expression]) -> Expression:
    if not e:
        raise ValueError
    if 1 == len(e):
        return e[0]
    return Product(tuple(e))


class One(Expression):
    """The multiplicative identity (1)."""

    def to_text(self) -> str:
        """Output this identity variable in the internal string format."""
        return "1"

    def to_latex(self) -> str:
        """Output this identity instance in the LaTeX string format."""
        return "1"

    def to_y0(self) -> str:
        """Output this identity instance as y0 internal DSL code."""
        return "One()"

    def __rmul__(self, expression: Expression) -> Expression:
        return expression

    def __mul__(self, expression: Expression) -> Expression:
        return expression

    def __eq__(self, other):
        return isinstance(other, One)  # all ones are equal

    def _iter_variables(self) -> Iterable[Variable]:
        """Get the set of variables used in this expression."""
        return iter([])


class Zero(Expression):
    """The additive identity (0)."""

    def to_text(self) -> str:
        """Output this identity variable in the internal string format."""
        return "0"

    def to_latex(self) -> str:
        """Output this identity instance in the LaTeX string format."""
        return "0"

    def to_y0(self) -> str:
        """Output this identity instance as y0 internal DSL code."""
        return "Zero()"

    def __rmul__(self, expression: Expression) -> Expression:
        return self

    def __mul__(self, expression: Expression) -> Expression:
        return self

    def __truediv__(self, other: Expression) -> Expression:
        if isinstance(other, Zero):
            raise ZeroDivisionError
        return self

    def __eq__(self, other):
        return isinstance(other, Zero)  # all zeros are equal

    def _iter_variables(self) -> Iterable[Variable]:
        """Get the set of variables used in this expression."""
        return iter([])


class QBuilder(Protocol[T_co]):
    """A protocol for annotating the special class getitem functionality of the :class:`QFactor` class."""

    def __call__(self, arg: VariableHint, *args: Union[str, Variable]) -> T_co:
        ...


@dataclass(frozen=True, repr=False)
class QFactor(Expression):
    """A function from the variables in the domain to a probability function over variables in the codomain."""

    domain: Tuple[Variable, ...]
    codomain: Tuple[Variable, ...]

    @classmethod
    def safe(
        cls,
        domain: VariableHint,
        *args: Union[str, Variable],
        codomain: VariableHint,
    ) -> QFactor:
        """Create a Q factor with various input types."""
        return cls(
            domain=cls._prepare_domain(domain, *args),
            codomain=_upgrade_ordering(codomain),
        )

    @staticmethod
    def _prepare_domain(
        arg: VariableHint,
        *args: Union[str, Variable],
    ) -> Tuple[Variable, ...]:
        """Prepare a list of variables from a potentially unruly set of args and variadic args."""
        if isinstance(arg, (str, Variable)):
            return Variable.norm(arg), *_upgrade_ordering(args)
        if args:
            raise ValueError("can not use variadic arguments with combination of first arg")
        return _sorted_variables(_upgrade_ordering(arg))

    @classmethod
    def __class_getitem__(cls, codomain: Union[Variable, Iterable[Variable]]) -> QBuilder[QFactor]:
        """Create a partial Q Factor object over the given codomain.

        :param codomain: The variables over which the partial Q Factor will be done
        :returns: A partial :class:`QFactor` that can be called solely on an expression

        Example single variable codomain Q expression:

        >>> from y0.dsl import Sum, Q, A, B, C
        >>> Q[C](A, B)

        Example multiple variable codomain Q expression:

        >>> from y0.dsl import Sum, Q, A, B, C, D
        >>> Q[C, D](A, B)
        """
        return functools.partial(cls.safe, codomain=codomain)

    def to_text(self) -> str:
        """Output this Q factor in the internal string format."""
        codomain = _list_to_text(self.codomain)
        domain = _list_to_text(self.domain)
        return f"Q[{codomain}]({domain})"

    def to_latex(self) -> str:
        """Output this Q factor in the LaTeX string format."""
        codomain = _list_to_latex(self.codomain)
        domain = _list_to_latex(self.domain)
        return rf"Q_{{{codomain}}}({{{domain}}})"

    def to_y0(self) -> str:
        """Output this Q factor instance as y0 internal DSL code."""
        codomain = _list_to_y0(self.codomain)
        domain = _list_to_y0(self.domain)
        return f"Q[{codomain}]({domain})"

    def __mul__(self, other: Expression):
        if isinstance(other, Product):
            return Product((self, *other.expressions))
        elif isinstance(other, Fraction):
            return Fraction(self * other.numerator, other.denominator)
        else:
            return Product((self, other))

    def _iter_variables(self) -> Iterable[Variable]:
        yield from self.codomain
        yield from self.domain


Q = QFactor

AA = Variable("AA")
A, B, C, D, E, F, G, M, R, S, T, U, W, X, Y, Z = map(Variable, "ABCDEFGMRSTUWXYZ")  # type: ignore
U1, U2, U3, U4, U5, U6 = [Variable(f"U{i}") for i in range(1, 7)]
V1, V2, V3, V4, V5, V6 = [Variable(f"V{i}") for i in range(1, 7)]
W0, W1, W2, W3, W4, W5, W6 = [Variable(f"W{i}") for i in range(7)]
Y1, Y2, Y3, Y4, Y5, Y6 = [Variable(f"Y{i}") for i in range(1, 7)]
Z1, Z2, Z3, Z4, Z5, Z6 = [Variable(f"Z{i}") for i in range(1, 7)]


def _sorted_variables(variables: Iterable[Variable]) -> Tuple[Variable, ...]:
    return tuple(sorted(variables, key=attrgetter("name")))


def _upgrade_variables(variables: VariableHint) -> Tuple[Variable, ...]:
    if isinstance(variables, str):
        return (Variable(variables),)
    elif isinstance(variables, Variable):
        return (variables,)
    else:
        return tuple(Variable.norm(variable) for variable in variables)


def _upgrade_ordering(variables: VariableHint) -> Tuple[Variable, ...]:
    return _sorted_variables(_upgrade_variables(variables))


OrderingHint = Optional[Iterable[Union[str, Variable]]]


def ensure_ordering(
    expression: Expression,
    *,
    ordering: OrderingHint = None,
) -> Sequence[Variable]:
    """Get a canonical ordering of the variables in the expression, or pass one through.

    The canonical ordering of the variables in a given expression is based on the alphabetical
    sort order of the variables based on their names.

    :param expression: The expression to get a canonical ordering from.
    :param ordering: A given ordering to pass through if not none, otherwise calculate it.
    :returns: The ordering
    """
    if ordering is not None:
        return _upgrade_ordering(ordering)
    # use alphabetical ordering
    return _sorted_variables(expression.get_variables())


def _get_treatment_variables(variables: set[Variable]) -> set[Variable]:
    return {variable for variable in variables if isinstance(variable, Intervention)}


def _get_outcome_variables(variables: set[Variable]) -> set[Variable]:
    return {variable for variable in variables if not isinstance(variable, Intervention)}


def get_outcomes_and_treatments(*, query: Expression) -> tuple[set[Variable], set[Variable]]:
    """Get outcomes and treatments sets from the query expression."""
    variables = query.get_variables()
    return (
        _get_outcome_variables(variables),
        _get_treatment_variables(variables),
    )


def outcomes_and_treatments_to_query(
    *, outcomes: set[Variable], treatments: Optional[set[Variable]] = None
) -> Expression:
    """Create a query expression from a set of outcome and treatment variables."""
    if not treatments:
        return P(outcomes)
    return P(Variable.norm(y) @ _upgrade_ordering(treatments) for y in outcomes)


def vmap_pairs(edges: Iterable[Tuple[str, str]]) -> List[Tuple[Variable, Variable]]:
    """Map pair of strings to pairs of variables."""
    return [(Variable(source), Variable(target)) for source, target in edges]


def vmap_adj(adjacency_dict):
    """Map an adjacency dictionary of strings to variables."""
    return {
        Variable(source): [Variable(target) for target in targets]
        for source, targets in adjacency_dict.items()
    }


#: A conjunction of factual and counterfactual events
<<<<<<< HEAD
Event = Mapping[Variable, Intervention]


def is_self_intervened(variable: Variable) -> bool:
    """Check if a counterfactual variable is intervened on itself"""
    return isinstance(variable, CounterfactualVariable) and variable.is_self_intervened()
=======
Event = Dict[Variable, Intervention]
>>>>>>> df9920c2
<|MERGE_RESOLUTION|>--- conflicted
+++ resolved
@@ -456,17 +456,6 @@
         for intervention in self.interventions:
             yield from intervention._iter_variables()
 
-    def is_redundant(self, value: Intervention) -> bool:
-        """Check if a counterfactual variable is intervened on itself and has the same value as the intervention."""
-        return any(
-            intervention.name == self.name and value.star == intervention.star
-            for intervention in self.interventions
-        )
-
-    def is_self_intervened(self) -> bool:
-        """Check if a counterfactual variable is intervened on itself."""
-        return any(intervention.name == self.name for intervention in self.interventions)
-
 
 @dataclass(frozen=True)
 class Distribution(Element):
@@ -1434,13 +1423,4 @@
 
 
 #: A conjunction of factual and counterfactual events
-<<<<<<< HEAD
-Event = Mapping[Variable, Intervention]
-
-
-def is_self_intervened(variable: Variable) -> bool:
-    """Check if a counterfactual variable is intervened on itself"""
-    return isinstance(variable, CounterfactualVariable) and variable.is_self_intervened()
-=======
-Event = Dict[Variable, Intervention]
->>>>>>> df9920c2
+Event = Dict[Variable, Intervention]