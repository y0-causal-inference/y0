--- conflicted
+++ resolved
@@ -593,10 +593,7 @@
 
         >>> from y0.dsl import P, A, B
         >>> assert P(A, B).conditional(A) == P(A, B) / Sum[A](P(A, B))
-<<<<<<< HEAD
-=======
         >>> assert P(A, B, C).conditional([A, B]) == P(A, B, C) / Sum[A, B](P(A, B, C))
->>>>>>> 4696196a
         """
         return Fraction(self, self.marginalize(ranges))
 
@@ -609,17 +606,6 @@
         >>> from y0.dsl import P, A, B, C
         >>> assert P(A, B).marginalize(A) == Sum[A](P(A, B))
         >>> assert P(A, B, C).marginalize([A, B]) == Sum[A, B](P(A, B, C))
-        """
-        return Sum(expression=self, ranges=_upgrade_variables(ranges))
-
-    def marginalize(self, ranges: VariableHint) -> Fraction:
-        """Return this expression, marginalizing out the given variables.
-
-        :param ranges: A variable or list of variables over which to marginalize this expression
-        :returns: A fraction in which the denominator is represents the sum over the given ranges
-
-        >>> from y0.dsl import P, A, B
-        >>> assert P(A, B).marginalize(A) == Sum[A](P(A, B))
         """
         return Sum(expression=self, ranges=_upgrade_variables(ranges))
 
