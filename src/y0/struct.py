--- conflicted
+++ resolved
@@ -170,16 +170,11 @@
         if significance_level is None:
             significance_level = 0.01
 
-<<<<<<< HEAD
-        tests = get_conditional_independence_tests()  # type: dict
-        func = tests[method or "cressie_read"]
-=======
         method = _ensure_method(
             method, df[[self.left.name, self.right.name, *(c.name for c in self.conditions)]]
         )
         tests: dict[CITest, CITestFunc] = get_conditional_independence_tests()
         func: CITestFunc = tests[method]
->>>>>>> 3f3726ab
         return func(
             X=self.left.name,
             Y=self.right.name,
