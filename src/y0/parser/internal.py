# -*- coding: utf-8 -*-

"""A parser for y0 internal DSL probability expressions based on Python's :func:`eval` function."""

import itertools as itt
import string

from y0.dsl import PP, Expression, P, Q, Sum, Variable

__all__ = [
    "parse_y0",
]

LOCALS = {
    "P": P,
    "PROB": P,
    "Prob": P,
    "PROBABILITY": P,
    "Probability": P,
    "SUM": Sum,
    "Sum": Sum,
    "Q": Q,
    "QFactor": Q,
    "PP": PP,
}

<<<<<<< HEAD
for letter in itt.chain(string.ascii_uppercase, ["Pi"]):
=======
for letter in itt.chain(string.ascii_uppercase, ["Pi", "π"]):
>>>>>>> 343b8811
    if letter in {"P", "Q"}:
        continue
    LOCALS[letter] = Variable(letter)
    for index in range(10):
        name = f"{letter}{index}"
        LOCALS[name] = Variable(name)

        name_underscored = f"{letter}_{index}"
        LOCALS[name_underscored] = Variable(name_underscored)


def parse_y0(s) -> Expression:
    """Parse a valid Python expression using the :mod:`y0.dsl` objects, written in a string.

    :param s: The string to parse. Should be a valid Python expression given ``from y0.dsl import *``.
        Variables of the form A-Z, A0-Z0, A_0-Z_0, A1-Z1, A_1-Z_1, ..., A9-Z9, A_9-Z_9 are available.
    :return: An expression object.

    >>> from y0.parser import parse_y0
    >>> from y0.dsl import P, PP, A, B, Sum, Pi1
    >>> parse_y0('Sum[B](P(A|B) * P(B))') == Sum[B](P(A|B) * P(B))
    True
<<<<<<< HEAD
    >>> parse_y0('PP[Pi1](A)') == PP[Pi1](A)
=======
    >>> parse_y0('PP[π1](A)') == PP[Pi1](A)
>>>>>>> 343b8811
    True
    """
    return eval(s, {}, LOCALS)  # noqa:S307<|MERGE_RESOLUTION|>--- conflicted
+++ resolved
@@ -24,11 +24,7 @@
     "PP": PP,
 }
 
-<<<<<<< HEAD
-for letter in itt.chain(string.ascii_uppercase, ["Pi"]):
-=======
 for letter in itt.chain(string.ascii_uppercase, ["Pi", "π"]):
->>>>>>> 343b8811
     if letter in {"P", "Q"}:
         continue
     LOCALS[letter] = Variable(letter)
@@ -51,11 +47,7 @@
     >>> from y0.dsl import P, PP, A, B, Sum, Pi1
     >>> parse_y0('Sum[B](P(A|B) * P(B))') == Sum[B](P(A|B) * P(B))
     True
-<<<<<<< HEAD
-    >>> parse_y0('PP[Pi1](A)') == PP[Pi1](A)
-=======
     >>> parse_y0('PP[π1](A)') == PP[Pi1](A)
->>>>>>> 343b8811
     True
     """
     return eval(s, {}, LOCALS)  # noqa:S307