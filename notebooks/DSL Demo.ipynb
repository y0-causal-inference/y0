{
 "cells": [
  {
   "cell_type": "code",
   "execution_count": 1,
   "metadata": {},
   "outputs": [],
   "source": [
    "from y0.dsl import One, P, A, B, C, D, Q, R, S, T, W, X, Y, Z, Zero, Sum, Variable, Product"
   ]
  },
  {
   "cell_type": "markdown",
   "metadata": {},
   "source": [
    "# Level 1 of Pearl's causal hierarchy (conditioning, marginalization)"
   ]
  },
  {
   "cell_type": "markdown",
   "metadata": {},
   "source": [
    "Probability $1$ event"
   ]
  },
  {
   "cell_type": "code",
   "execution_count": 2,
   "metadata": {},
   "outputs": [
    {
     "data": {
      "text/latex": [
       "$1$"
      ],
      "text/plain": [
       "One()"
      ]
     },
     "execution_count": 2,
     "metadata": {},
     "output_type": "execute_result"
    }
   ],
   "source": [
    "One()"
   ]
  },
  {
   "cell_type": "markdown",
   "metadata": {},
   "source": [
    "Probability $0$ event"
   ]
  },
  {
   "cell_type": "code",
   "execution_count": 3,
   "metadata": {},
   "outputs": [
    {
     "data": {
      "text/latex": [
       "$0$"
      ],
      "text/plain": [
       "Zero()"
      ]
     },
     "execution_count": 3,
     "metadata": {},
     "output_type": "execute_result"
    }
   ],
   "source": [
    "Zero()"
   ]
  },
  {
   "cell_type": "markdown",
   "metadata": {},
   "source": [
    " Probability of event $A$ occurring"
   ]
  },
  {
   "cell_type": "code",
   "execution_count": 4,
   "metadata": {},
   "outputs": [
    {
     "data": {
      "text/latex": [
       "$P(A)$"
      ],
      "text/plain": [
       "P(A)"
      ]
     },
     "execution_count": 4,
     "metadata": {},
     "output_type": "execute_result"
    }
   ],
   "source": [
    "P(A)"
   ]
  },
  {
   "cell_type": "markdown",
   "metadata": {},
   "source": [
    "Probability of event $A$ not occuring "
   ]
  },
  {
   "cell_type": "code",
   "execution_count": 5,
   "metadata": {},
   "outputs": [
    {
     "data": {
      "text/latex": [
       "$P(A^*)$"
      ],
      "text/plain": [
       "P(+A)"
      ]
     },
     "execution_count": 5,
     "metadata": {},
     "output_type": "execute_result"
    }
   ],
   "source": [
    "P(~A)"
   ]
  },
  {
   "cell_type": "markdown",
   "metadata": {},
   "source": [
    "Multiplication property of zero"
   ]
  },
  {
   "cell_type": "code",
   "execution_count": 6,
   "metadata": {},
   "outputs": [
    {
     "data": {
      "text/latex": [
       "$0$"
      ],
      "text/plain": [
       "Zero()"
      ]
     },
     "execution_count": 6,
     "metadata": {},
     "output_type": "execute_result"
    }
   ],
   "source": [
    "Zero() * P(A, B)"
   ]
  },
  {
   "cell_type": "code",
   "execution_count": 7,
   "metadata": {},
   "outputs": [
    {
     "data": {
      "text/latex": [
       "$0$"
      ],
      "text/plain": [
       "Zero()"
      ]
     },
     "execution_count": 7,
     "metadata": {},
     "output_type": "execute_result"
    }
   ],
   "source": [
    "P(A, B) * Zero()"
   ]
  },
  {
   "cell_type": "markdown",
   "metadata": {},
   "source": [
    "Multiplicative identity"
   ]
  },
  {
   "cell_type": "code",
   "execution_count": 8,
   "metadata": {},
   "outputs": [
    {
     "data": {
      "text/latex": [
       "$P(A, B)$"
      ],
      "text/plain": [
       "P(A, B)"
      ]
     },
     "execution_count": 8,
     "metadata": {},
     "output_type": "execute_result"
    }
   ],
   "source": [
    "P(A, B) * One()"
   ]
  },
  {
   "cell_type": "code",
   "execution_count": 9,
   "metadata": {},
   "outputs": [
    {
     "data": {
      "text/latex": [
       "$P(A, B)$"
      ],
      "text/plain": [
       "P(A, B)"
      ]
     },
     "execution_count": 9,
     "metadata": {},
     "output_type": "execute_result"
    }
   ],
   "source": [
    "One() * P(A, B)"
   ]
  },
  {
   "cell_type": "markdown",
   "metadata": {},
   "source": [
    "Joint probability of $A$ and $B$"
   ]
  },
  {
   "cell_type": "code",
   "execution_count": 10,
   "metadata": {},
   "outputs": [
    {
     "data": {
      "text/latex": [
       "$P(A, B)$"
      ],
      "text/plain": [
       "P(A, B)"
      ]
     },
     "execution_count": 10,
     "metadata": {},
     "output_type": "execute_result"
    }
   ],
   "source": [
    "P(A, B)"
   ]
  },
  {
   "cell_type": "markdown",
   "metadata": {},
   "source": [
    "Probability of event $A$ given event $B$"
   ]
  },
  {
   "cell_type": "code",
   "execution_count": 11,
   "metadata": {},
   "outputs": [
    {
     "data": {
      "text/latex": [
       "$P(A | B)$"
      ],
      "text/plain": [
       "P(A | B)"
      ]
     },
     "execution_count": 11,
     "metadata": {},
     "output_type": "execute_result"
    }
   ],
   "source": [
    "P(A | B)"
   ]
  },
  {
   "cell_type": "markdown",
   "metadata": {},
   "source": [
    "Probability of event $A$ not occuring given $B$"
   ]
  },
  {
   "cell_type": "code",
   "execution_count": 12,
   "metadata": {},
   "outputs": [
    {
     "data": {
      "text/latex": [
       "$P(A^* | B)$"
      ],
      "text/plain": [
       "P(+A | B)"
      ]
     },
     "execution_count": 12,
     "metadata": {},
     "output_type": "execute_result"
    }
   ],
   "source": [
    "P(~A | B)"
   ]
  },
  {
   "cell_type": "markdown",
   "metadata": {},
   "source": [
    "Probability of event $A$ given $B$ does not occur"
   ]
  },
  {
   "cell_type": "code",
   "execution_count": 13,
   "metadata": {},
   "outputs": [
    {
     "data": {
      "text/latex": [
       "$P(A | B^*)$"
      ],
      "text/plain": [
       "P(A | +B)"
      ]
     },
     "execution_count": 13,
     "metadata": {},
     "output_type": "execute_result"
    }
   ],
   "source": [
    "P(A | ~B)"
   ]
  },
  {
   "cell_type": "markdown",
   "metadata": {},
   "source": [
    "Probability event $A$ does not occur given $B$ does not occur"
   ]
  },
  {
   "cell_type": "code",
   "execution_count": 14,
   "metadata": {},
   "outputs": [
    {
     "data": {
      "text/latex": [
       "$P(A^* | B^*)$"
      ],
      "text/plain": [
       "P(+A | +B)"
      ]
     },
     "execution_count": 14,
     "metadata": {},
     "output_type": "execute_result"
    }
   ],
   "source": [
    "P(~A | ~B)"
   ]
  },
  {
   "cell_type": "markdown",
   "metadata": {},
   "source": [
    "Marginal Probability that event $B$ occurs in a joint distribution over $A$ and $B$."
   ]
  },
  {
   "cell_type": "code",
   "execution_count": 15,
   "metadata": {},
   "outputs": [
    {
     "data": {
      "text/latex": [
       "$\\sum_{A} P(A, B)$"
      ],
      "text/plain": [
       "Sum[A](P(A, B))"
      ]
     },
     "execution_count": 15,
     "metadata": {},
     "output_type": "execute_result"
    }
   ],
   "source": [
    "Sum[A](P(A, B))"
   ]
  },
  {
   "cell_type": "markdown",
   "metadata": {},
   "source": [
    "Conditional probability of a joint distribution of $A$ and $B$ given $B$"
   ]
  },
  {
   "cell_type": "code",
   "execution_count": 16,
   "metadata": {},
   "outputs": [
    {
     "data": {
      "text/latex": [
       "$\\frac{P(A, B)}{\\sum_{B} P(A, B)}$"
      ],
      "text/plain": [
       "((P(A, B) / Sum[B](P(A, B))))"
      ]
     },
     "execution_count": 16,
     "metadata": {},
     "output_type": "execute_result"
    }
   ],
   "source": [
    "P(A, B) / Sum[B](P(A, B))"
   ]
  },
  {
   "cell_type": "markdown",
   "metadata": {},
   "source": [
    "Inverse probability of $A$ given $B$"
   ]
  },
  {
   "cell_type": "code",
   "execution_count": 17,
   "metadata": {},
   "outputs": [
    {
     "data": {
      "text/latex": [
       "$\\frac{1}{P(A | B)}$"
      ],
      "text/plain": [
       "((One() / P(A | B)))"
      ]
     },
     "execution_count": 17,
     "metadata": {},
     "output_type": "execute_result"
    }
   ],
   "source": [
    "One() / P(A | B)"
   ]
  },
  {
   "cell_type": "markdown",
   "metadata": {},
   "source": [
    "Ratio of probabilities"
   ]
  },
  {
   "cell_type": "code",
   "execution_count": 18,
   "metadata": {},
   "outputs": [
    {
     "data": {
      "text/latex": [
       "$\\frac{P(A)}{P(A | B)}$"
      ],
      "text/plain": [
       "((P(A) / P(A | B)))"
      ]
     },
     "execution_count": 18,
     "metadata": {},
     "output_type": "execute_result"
    }
   ],
   "source": [
    "(One() / P(A | B)) * P(A)"
   ]
  },
  {
   "cell_type": "markdown",
   "metadata": {},
   "source": [
    "Product of probabilities"
   ]
  },
  {
   "cell_type": "code",
   "execution_count": 19,
   "metadata": {},
   "outputs": [
    {
     "data": {
      "text/latex": [
       "$P(A | B) P(B)$"
      ],
      "text/plain": [
       "P(A | B) * P(B)"
      ]
     },
     "execution_count": 19,
     "metadata": {},
     "output_type": "execute_result"
    }
   ],
   "source": [
    "P(A | B) * P(B)"
   ]
  },
  {
   "cell_type": "markdown",
   "metadata": {},
   "source": [
    "Complex probabilistic expressions "
   ]
  },
  {
   "cell_type": "code",
   "execution_count": 20,
   "metadata": {},
   "outputs": [
    {
     "data": {
      "text/latex": [
       "$\\sum_{B} P(A | B)$"
      ],
      "text/plain": [
       "Sum[B](P(A | B))"
      ]
     },
     "execution_count": 20,
     "metadata": {},
     "output_type": "execute_result"
    }
   ],
   "source": [
    "Sum[B](P(A | B))"
   ]
  },
  {
   "cell_type": "code",
   "execution_count": 21,
   "metadata": {},
   "outputs": [
    {
     "data": {
      "text/latex": [
       "$\\sum_{S, T} P(A | B) \\sum_{R} P(C | D)$"
      ],
      "text/plain": [
       "Sum[S, T](P(A | B) * Sum[R](P(C | D)))"
      ]
     },
     "execution_count": 21,
     "metadata": {},
     "output_type": "execute_result"
    }
   ],
   "source": [
    "Sum[S, T](P(A | B) * Sum[R](P(C | D)))"
   ]
  },
  {
   "cell_type": "code",
   "execution_count": 22,
   "metadata": {},
   "outputs": [
    {
     "data": {
      "text/latex": [
<<<<<<< HEAD
       "$\\sum_{W} P(D) P({W}_{X^*}) P(X, {Y}_{W, Z^*}) P({Z}_{D})$"
=======
       "$\\sum_{W} P(D) P_{X^*}(W) P(X, {Y}_{W, Z^*}) P_{D}(Z)$"
>>>>>>> 5a200bc4
      ],
      "text/plain": [
       "Sum[W](P(D) * P[+X](W) * P(X, Y @ (-W, +Z)) * P[D](Z))"
      ]
     },
     "execution_count": 22,
     "metadata": {},
     "output_type": "execute_result"
    }
   ],
   "source": [
    "Sum[W](P((Y @ ~Z @ W) & X) * P(D) * P(Z @ D) * P(W @ ~X))"
   ]
  },
  {
   "cell_type": "code",
   "execution_count": 23,
   "metadata": {},
   "outputs": [
    {
     "data": {
      "text/latex": [
       "$\\frac{P(A) P(D)}{P(B) P(C)}$"
      ],
      "text/plain": [
       "((P(A) * P(D) / P(B) * P(C)))"
      ]
     },
     "execution_count": 23,
     "metadata": {},
     "output_type": "execute_result"
    }
   ],
   "source": [
    "(P(A) / P(B)) / (P(C) / P(D))"
   ]
  },
  {
   "cell_type": "markdown",
   "metadata": {},
   "source": [
    "Probabilistic parameter"
   ]
  },
  {
   "cell_type": "code",
   "execution_count": 24,
   "metadata": {},
   "outputs": [
    {
     "data": {
      "text/latex": [
       "$Q_{A}({B})$"
      ],
      "text/plain": [
       "Q[A](B)"
      ]
     },
     "execution_count": 24,
     "metadata": {},
     "output_type": "execute_result"
    }
   ],
   "source": [
    "Q[A](B)"
   ]
  },
  {
   "cell_type": "code",
   "execution_count": 25,
   "metadata": {},
   "outputs": [
    {
     "data": {
      "text/latex": [
       "$P(A, B, C)$"
      ],
      "text/plain": [
       "P(A, B, C)"
      ]
     },
     "execution_count": 25,
     "metadata": {},
     "output_type": "execute_result"
    }
   ],
   "source": [
    "P(Variable(v) for v in [\"A\", \"B\", \"C\"])"
   ]
  },
  {
   "cell_type": "code",
   "execution_count": 26,
   "metadata": {},
   "outputs": [
    {
     "data": {
      "text/latex": [
       "$P(A) P(B) P(C)$"
      ],
      "text/plain": [
       "P(A) * P(B) * P(C)"
      ]
     },
     "execution_count": 26,
     "metadata": {},
     "output_type": "execute_result"
    }
   ],
   "source": [
    "Product([P(A), P(B), P(C)])"
   ]
  },
  {
   "cell_type": "code",
   "execution_count": 27,
   "metadata": {},
   "outputs": [
    {
     "data": {
      "text/latex": [
       "$\\sum_{A, B} P(A, B, C)$"
      ],
      "text/plain": [
       "Sum[A, B](P(A, B, C))"
      ]
     },
     "execution_count": 27,
     "metadata": {},
     "output_type": "execute_result"
    }
   ],
   "source": [
    "Sum(P(Variable(v) for v in [\"A\", \"B\", \"C\"]), frozenset(Variable(v) for v in [\"A\", \"B\"]))"
   ]
  },
  {
   "cell_type": "markdown",
   "metadata": {},
   "source": [
    "# Level 2 of Pearl's causal hierarchy (intervention)"
   ]
  },
  {
   "cell_type": "markdown",
   "metadata": {},
   "source": [
    "Probability of $Y$ given $do(X)$"
   ]
  },
  {
   "cell_type": "code",
   "execution_count": 28,
   "metadata": {},
   "outputs": [
    {
     "data": {
      "text/latex": [
       "$P_{X}(Y)$"
      ],
      "text/plain": [
       "P[X](Y)"
      ]
     },
     "execution_count": 28,
     "metadata": {},
     "output_type": "execute_result"
    }
   ],
   "source": [
    "P[X](Y)"
   ]
  },
  {
   "cell_type": "code",
   "execution_count": 29,
   "metadata": {},
   "outputs": [
    {
     "data": {
      "text/latex": [
       "$P_{X}(Y)$"
      ],
      "text/plain": [
       "P[X](Y)"
      ]
     },
     "execution_count": 29,
     "metadata": {},
     "output_type": "execute_result"
    }
   ],
   "source": [
    "P(Y @ X)"
   ]
  },
  {
   "cell_type": "markdown",
   "metadata": {},
   "source": [
    "Post-interventional conditional distribution of $Y$ given $Z$"
   ]
  },
  {
   "cell_type": "code",
   "execution_count": 30,
   "metadata": {},
   "outputs": [
    {
     "data": {
      "text/latex": [
       "$P_{X}(Y | Z)$"
      ],
      "text/plain": [
       "P[X](Y | Z)"
      ]
     },
     "execution_count": 30,
     "metadata": {},
     "output_type": "execute_result"
    }
   ],
   "source": [
    "P[X](Y | Z)"
   ]
  },
  {
   "cell_type": "markdown",
   "metadata": {},
   "source": [
    "# Level 3 of Pearl's causal hierarchy (counterfactual)"
   ]
  },
  {
   "cell_type": "markdown",
   "metadata": {},
   "source": [
    "Probability of sufficient causation"
   ]
  },
  {
   "cell_type": "code",
   "execution_count": 31,
   "metadata": {},
   "outputs": [
    {
     "data": {
      "text/latex": [
       "$P({Y}_{X} | X^*, Y^*)$"
      ],
      "text/plain": [
       "P(Y @ -X | +X, +Y)"
      ]
     },
     "execution_count": 31,
     "metadata": {},
     "output_type": "execute_result"
    }
   ],
   "source": [
    "P(Y @ X | ~X, ~Y)"
   ]
  },
  {
   "cell_type": "markdown",
   "metadata": {},
   "source": [
    "Probability of necessary causation"
   ]
  },
  {
   "cell_type": "code",
   "execution_count": 32,
   "metadata": {},
   "outputs": [
    {
     "data": {
      "text/latex": [
       "$P({Y}^*_{X^*} | X, Y)$"
      ],
      "text/plain": [
       "P(+Y @ +X | X, Y)"
      ]
     },
     "execution_count": 32,
     "metadata": {},
     "output_type": "execute_result"
    }
   ],
   "source": [
    "P(~Y @ ~X | X, Y)"
   ]
  },
  {
   "cell_type": "markdown",
   "metadata": {},
   "source": [
    "Probability of necessary and sufficent causation"
   ]
  },
  {
   "cell_type": "code",
   "execution_count": 33,
   "metadata": {},
   "outputs": [
    {
     "data": {
      "text/latex": [
       "$P({Y}^*_{X^*}, {Y}_{X})$"
      ],
      "text/plain": [
       "P(+Y @ +X, Y @ -X)"
      ]
     },
     "execution_count": 33,
     "metadata": {},
     "output_type": "execute_result"
    }
   ],
   "source": [
    "P(Y @ X, ~Y @ ~X)"
   ]
  },
  {
   "cell_type": "markdown",
   "metadata": {},
   "source": [
    "Multiple interventions"
   ]
  },
  {
   "cell_type": "code",
   "execution_count": 34,
   "metadata": {},
   "outputs": [
    {
     "data": {
      "text/latex": [
       "$P_{X,W^*}(A)$"
      ],
      "text/plain": [
<<<<<<< HEAD
       "P[+W,X](A)"
=======
       "P[X,+W](A)"
>>>>>>> 5a200bc4
      ]
     },
     "execution_count": 34,
     "metadata": {},
     "output_type": "execute_result"
    }
   ],
   "source": [
    "P(A @ ~W @ X)"
   ]
  }
 ],
 "metadata": {
  "kernelspec": {
   "display_name": "Python 3 (ipykernel)",
   "language": "python",
   "name": "python3"
  },
  "language_info": {
   "codemirror_mode": {
    "name": "ipython",
    "version": 3
   },
   "file_extension": ".py",
   "mimetype": "text/x-python",
   "name": "python",
   "nbconvert_exporter": "python",
   "pygments_lexer": "ipython3",
   "version": "3.11.4"
  },
  "toc": {
   "base_numbering": 1,
   "nav_menu": {},
   "number_sections": true,
   "sideBar": true,
   "skip_h1_title": false,
   "title_cell": "Table of Contents",
   "title_sidebar": "Contents",
   "toc_cell": false,
   "toc_position": {},
   "toc_section_display": true,
   "toc_window_display": false
  }
 },
 "nbformat": 4,
 "nbformat_minor": 4
}<|MERGE_RESOLUTION|>--- conflicted
+++ resolved
@@ -603,11 +603,7 @@
     {
      "data": {
       "text/latex": [
-<<<<<<< HEAD
-       "$\\sum_{W} P(D) P({W}_{X^*}) P(X, {Y}_{W, Z^*}) P({Z}_{D})$"
-=======
        "$\\sum_{W} P(D) P_{X^*}(W) P(X, {Y}_{W, Z^*}) P_{D}(Z)$"
->>>>>>> 5a200bc4
       ],
       "text/plain": [
        "Sum[W](P(D) * P[+X](W) * P(X, Y @ (-W, +Z)) * P[D](Z))"
@@ -949,11 +945,7 @@
        "$P_{X,W^*}(A)$"
       ],
       "text/plain": [
-<<<<<<< HEAD
-       "P[+W,X](A)"
-=======
        "P[X,+W](A)"
->>>>>>> 5a200bc4
       ]
      },
      "execution_count": 34,
