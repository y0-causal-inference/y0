{
 "cells": [
  {
   "cell_type": "markdown",
   "metadata": {
    "toc": true
   },
   "source": [
    "<h1>Table of Contents<span class=\"tocSkip\"></span></h1>\n",
    "<div class=\"toc\"><ul class=\"toc-item\"><li><span><a href=\"#The-Do-calculus\" data-toc-modified-id=\"The-Do-calculus-1\"><span class=\"toc-item-num\">1&nbsp;&nbsp;</span>The Do-calculus</a></span><ul class=\"toc-item\"><li><span><a href=\"#Rule-1:-Ignoring-observations\" data-toc-modified-id=\"Rule-1:-Ignoring-observations-1.1\"><span class=\"toc-item-num\">1.1&nbsp;&nbsp;</span>Rule 1: Ignoring observations</a></span></li><li><span><a href=\"#Rule-2:-Action/Observation-Change\" data-toc-modified-id=\"Rule-2:-Action/Observation-Change-1.2\"><span class=\"toc-item-num\">1.2&nbsp;&nbsp;</span>Rule 2: Action/Observation Change</a></span></li><li><span><a href=\"#Rule-3:-Ignoring-actions\" data-toc-modified-id=\"Rule-3:-Ignoring-actions-1.3\"><span class=\"toc-item-num\">1.3&nbsp;&nbsp;</span>Rule 3: Ignoring actions</a></span></li></ul></li><li><span><a href=\"#Concepts-required-to-understand-ID-algorithm\" data-toc-modified-id=\"Concepts-required-to-understand-ID-algorithm-2\"><span class=\"toc-item-num\">2&nbsp;&nbsp;</span>Concepts required to understand ID algorithm</a></span><ul class=\"toc-item\"><li><span><a href=\"#Theorem-2:-The-bow-arc-is-not-identifiable.\" data-toc-modified-id=\"Theorem-2:-The-bow-arc-is-not-identifiable.-2.1\"><span class=\"toc-item-num\">2.1&nbsp;&nbsp;</span>Theorem 2: The bow arc is not identifiable.</a></span></li><li><span><a href=\"#Trees-point-toward-the-root!\" data-toc-modified-id=\"Trees-point-toward-the-root!-2.2\"><span class=\"toc-item-num\">2.2&nbsp;&nbsp;</span>Trees point toward the root!</a></span></li><li><span><a href=\"#$An(-Y-)$-includes-$Y$\" data-toc-modified-id=\"$An(-Y-)$-includes-$Y$-2.3\"><span class=\"toc-item-num\">2.3&nbsp;&nbsp;</span>$An( Y )$ includes $Y$</a></span></li><li><span><a href=\"#C-component\" data-toc-modified-id=\"C-component-2.4\"><span class=\"toc-item-num\">2.4&nbsp;&nbsp;</span>C-component</a></span></li><li><span><a href=\"#Definition-4:-(C-tree)\" data-toc-modified-id=\"Definition-4:-(C-tree)-2.5\"><span class=\"toc-item-num\">2.5&nbsp;&nbsp;</span>Definition 4: (C-tree)</a></span></li><li><span><a href=\"#Theorem-3\" data-toc-modified-id=\"Theorem-3-2.6\"><span class=\"toc-item-num\">2.6&nbsp;&nbsp;</span>Theorem 3</a></span></li><li><span><a href=\"#Definition-5-(C-forest):\" data-toc-modified-id=\"Definition-5-(C-forest):-2.7\"><span class=\"toc-item-num\">2.7&nbsp;&nbsp;</span>Definition 5 (C-forest):</a></span></li><li><span><a href=\"#Definition-6-(hedge):\" data-toc-modified-id=\"Definition-6-(hedge):-2.8\"><span class=\"toc-item-num\">2.8&nbsp;&nbsp;</span>Definition 6 (hedge):</a></span></li><li><span><a href=\"#Theorem-17\" data-toc-modified-id=\"Theorem-17-2.9\"><span class=\"toc-item-num\">2.9&nbsp;&nbsp;</span>Theorem 17</a></span></li></ul></li><li><span><a href=\"#A-complete-identification-algorithm.\" data-toc-modified-id=\"A-complete-identification-algorithm.-3\"><span class=\"toc-item-num\">3&nbsp;&nbsp;</span>A complete identification algorithm.</a></span><ul class=\"toc-item\"><li><span><a href=\"#ID-algorithm\" data-toc-modified-id=\"ID-algorithm-3.1\"><span class=\"toc-item-num\">3.1&nbsp;&nbsp;</span>ID algorithm</a></span><ul class=\"toc-item\"><li><span><a href=\"#Line-1\" data-toc-modified-id=\"Line-1-3.1.1\"><span class=\"toc-item-num\">3.1.1&nbsp;&nbsp;</span>Line 1</a></span></li><li><span><a href=\"#Line-2\" data-toc-modified-id=\"Line-2-3.1.2\"><span class=\"toc-item-num\">3.1.2&nbsp;&nbsp;</span>Line 2</a></span></li><li><span><a href=\"#Line-3\" data-toc-modified-id=\"Line-3-3.1.3\"><span class=\"toc-item-num\">3.1.3&nbsp;&nbsp;</span>Line 3</a></span></li><li><span><a href=\"#Line-4\" data-toc-modified-id=\"Line-4-3.1.4\"><span class=\"toc-item-num\">3.1.4&nbsp;&nbsp;</span>Line 4</a></span></li><li><span><a href=\"#Line-5\" data-toc-modified-id=\"Line-5-3.1.5\"><span class=\"toc-item-num\">3.1.5&nbsp;&nbsp;</span>Line 5</a></span></li><li><span><a href=\"#Line-6\" data-toc-modified-id=\"Line-6-3.1.6\"><span class=\"toc-item-num\">3.1.6&nbsp;&nbsp;</span>Line 6</a></span></li><li><span><a href=\"#Line-7\" data-toc-modified-id=\"Line-7-3.1.7\"><span class=\"toc-item-num\">3.1.7&nbsp;&nbsp;</span>Line 7</a></span></li></ul></li><li><span><a href=\"#Example\" data-toc-modified-id=\"Example-3.2\"><span class=\"toc-item-num\">3.2&nbsp;&nbsp;</span>Example</a></span><ul class=\"toc-item\"><li><span><a href=\"#Identify-$P_x(y_1,y_2)$-from-$P(x,w_1,w_2,y_1,y_2)$\" data-toc-modified-id=\"Identify-$P_x(y_1,y_2)$-from-$P(x,w_1,w_2,y_1,y_2)$-3.2.1\"><span class=\"toc-item-num\">3.2.1&nbsp;&nbsp;</span>Identify $P_x(y_1,y_2)$ from $P(x,w_1,w_2,y_1,y_2)$</a></span></li><li><span><a href=\"#Identify-$P_{x,w}(y_1,-y_2-)$-from-$P(x,w_1,w_2,y_1,y_2)$.\" data-toc-modified-id=\"Identify-$P_{x,w}(y_1,-y_2-)$-from-$P(x,w_1,w_2,y_1,y_2)$.-3.2.2\"><span class=\"toc-item-num\">3.2.2&nbsp;&nbsp;</span>Identify $P_{x,w}(y_1, y_2 )$ from $P(x,w_1,w_2,y_1,y_2)$.</a></span></li><li><span><a href=\"#Identify-$P_{w_1,x,y_1,-y_2}(w_2)$--from-$P(x,w_1,w_2,y_1,y_2)$\" data-toc-modified-id=\"Identify-$P_{w_1,x,y_1,-y_2}(w_2)$--from-$P(x,w_1,w_2,y_1,y_2)$-3.2.3\"><span class=\"toc-item-num\">3.2.3&nbsp;&nbsp;</span>Identify $P_{w_1,x,y_1, y_2}(w_2)$  from $P(x,w_1,w_2,y_1,y_2)$</a></span></li><li><span><a href=\"#Identify-$P_{x,w_1,-w_2,-y_1}-(y_2-)$-from-$P(x,w_1,w_2,y_1,y_2)$\" data-toc-modified-id=\"Identify-$P_{x,w_1,-w_2,-y_1}-(y_2-)$-from-$P(x,w_1,w_2,y_1,y_2)$-3.2.4\"><span class=\"toc-item-num\">3.2.4&nbsp;&nbsp;</span>Identify $P_{x,w_1, w_2, y_1} (y_2 )$ from $P(x,w_1,w_2,y_1,y_2)$</a></span></li><li><span><a href=\"#Identify-$P_{w_2,y_2,-x,-w_1}(y_1)$-from-$P(x,w_1,w_2,y_1,y_2)$\" data-toc-modified-id=\"Identify-$P_{w_2,y_2,-x,-w_1}(y_1)$-from-$P(x,w_1,w_2,y_1,y_2)$-3.2.5\"><span class=\"toc-item-num\">3.2.5&nbsp;&nbsp;</span>Identify $P_{w_2,y_2, x, w_1}(y_1)$ from $P(x,w_1,w_2,y_1,y_2)$</a></span></li></ul></li></ul></li><li><span><a href=\"#IDC-algorithm\" data-toc-modified-id=\"IDC-algorithm-4\"><span class=\"toc-item-num\">4&nbsp;&nbsp;</span>IDC algorithm</a></span></li></ul></div>"
   ]
  },
  {
   "cell_type": "code",
   "execution_count": 1,
   "metadata": {},
   "source": [
    "from collections.abc import Callable\n",
    "\n",
    "import matplotlib.pyplot as plt\n",
    "from IPython.display import Markdown\n",
    "from matplotlib_inline.backend_inline import set_matplotlib_formats\n",
    "from scipy.stats import bernoulli\n",
    "\n",
    "from y0.algorithm.identify import Identification, Unidentifiable, identify\n",
    "from y0.algorithm.identify.id_c import idc\n",
    "from y0.algorithm.identify.id_std import (\n",
    "    line_1,\n",
    "    line_2,\n",
    "    line_3,\n",
    "    line_4,\n",
    "    line_5,\n",
    "    line_6,\n",
    "    line_7,\n",
    ")\n",
    "from y0.dsl import W1, W2, Y1, Y2, M, P, Product, Sum, X, Y, Z, _get_outcome_variables\n",
    "from y0.examples import complete_hierarchy_figure_3a_example as figure_3a\n",
    "from y0.graph import NxMixedGraph"
   ],
   "outputs": []
  },
  {
   "cell_type": "code",
   "execution_count": 2,
   "metadata": {},
   "source": [
    "set_matplotlib_formats(\"svg\")"
   ],
   "outputs": []
  },
  {
   "cell_type": "markdown",
   "metadata": {},
   "source": [
    "# The Do-calculus\n"
   ]
  },
  {
   "cell_type": "markdown",
   "metadata": {},
   "source": [
    "\n",
    "Representing an interventional probability using 3 different notations:\n",
    "\n",
    "* **counterfactual notation**: An intervention is represented as a subscript on the outcome variables. Note that this is strictly more expressive, as it can represent probabilistic expressions over multiple worlds, such as $P(y'_{x'} | x,y)$\n",
    "* **y0 counterfactual notation**:  An intervention is represented as an `@` on the outcome variables, and intervening on values that are different from the observed value are represented with a unary `~`, such as `P(~y @ ~x | x, y)`\n",
    "* **do-notation**: an intervention is on the rhs of a conditional, wrapped in a $do()$ function: $P(y|do(x))$ \n",
    "* **interventional distribution notation**: An intervention is represented as a subscript on the Probabilistic expression: $P_x(y)$ \n",
    "* **y0 interventional distribution notation**: An intervention is represented as an array `getitem` on the Probabilistic expression: `P[x](y)`\n",
    "\n",
    "$$P(y_x) = P(y|do(x)) = P_x(y) = \\texttt{P[x](Y)} = \\texttt{P(Y @ x)}$$\n"
   ]
  },
  {
   "cell_type": "markdown",
   "metadata": {},
   "source": [
    "## Rule 1: Ignoring observations\n",
    "\n",
    "\n",
    "$$\\newcommand\\ci{\\perp\\!\\!\\!\\perp}$$\n",
    "$$\\newcommand{\\ubar}[1]{\\underset{\\bar{}}{#1}}\n",
    "\\newcommand{\\obar}[1]{\\overset{\\bar{}}{#1}}$$\n",
    "\n",
    "$$P(y|do(x),{\\color{blue}z},w) = P(y|do(x),w)\\text{ if } ( Y\\ci Z|X,W )_{G_{\\bar{X}}}$$\n",
    "\n",
    "or in the interventional distribution notation:\n",
    "\n",
    "$$P_x(y|{\\color{blue}z},w) = P_x(y|w)\\text{ if } ( Y\\ci Z|X,W )_{G_{\\bar{X}}}$$"
   ]
  },
  {
   "cell_type": "markdown",
   "metadata": {},
   "source": [
    "## Rule 2: Action/Observation Change\n",
    "\n",
    "$$P(y|do(x), \\color{red}{do(z)}, w) = P(y|do(x),\\color{red} z, w)\\text{ if } (Y\\ci Z|X,W)_{G_{\\bar{X},\\ubar{Z}}}$$\n",
    "or in interventional distribution notation:\n",
    "\n",
    "$$P_{x,\\color{red}z}(y|w) = P_x(y|\\color{red}z,w) \\text{ if } (Y\\ci Z|X,W)_{G_{\\bar{X},\\ubar{Z}}}$$\n",
    "\n",
    "Where $G_{\\bar{X},\\ubar{Z}}$  is taken to mean the graph obtained from $G$ by removing arrows pointing to $X$ and arrows leaving $Z$. "
   ]
  },
  {
   "cell_type": "markdown",
   "metadata": {},
   "source": [
    "## Rule 3: Ignoring actions\n",
    "\n",
    "$$P(y|do(x),\\color{green}{do(z)},w) = P(y|do(x),w)\\text{ if }(Y\\ci Z|X,W)_{G_{\\bar{X}\\bar{Z(W)}}}$$\n",
    "\n",
    "or in interventional distribution notation:\n",
    "$$P_{x,\\color{green}{z}}(y|w) = P_x(y|w)\\text{ if }(Y\\ci Z|X,W)_{G_{\\bar{X}\\bar{Z(W)}}}$$\n",
    "\n",
    "where $Z(W)$ is the set of $Z$ nodes not ancestors of any $W$-node in $G_{\\bar{X}}$.\n",
    "\n"
   ]
  },
  {
   "cell_type": "markdown",
   "metadata": {},
   "source": [
    "# Concepts required to understand ID algorithm\n",
    "\n",
    "This notebook was meant to accompany the following paper about the ID and IDC algorithm:\n",
    "\n",
    "[Complete Identification Methods for the Causal Hierarchy](https://www.jmlr.org/papers/v9/shpitser08a.html)\n",
    "Ilya Shpitser, Judea Pearl; 9(64):1941−1979, 2008.\n",
    "\n"
   ]
  },
  {
   "cell_type": "markdown",
   "metadata": {
    "tags": []
   },
   "source": [
    "## Theorem 2: The bow arc is not identifiable.\n",
    "\n",
    "We construct two causal models $M1$ and $M2$ such that $P^{M1}(x, y)=P^{M2}(x, y)$, and $P^{M1}(y|do(x))\\ne P^{M2}(y|do(x))$. The two models agree on the following: \n",
    "* all 3 variables are boolean, \n",
    "* $U$ is a fair coin, \n",
    "* and $f_X(u)=u$. \n",
    "* they have the same graphical structure, shown below:\n",
    "\n",
    "![bow arc](bow-arc.png)\n",
    "\n",
    "Let $⊕$ denote the exclusive not or (XNOR) function. Then the value of $Y$ is determined by the function $u⊕x$ in $M1$, while $Y$ is set to $y$ in $M2$. Then \n",
    "* $P^{M1}(y)=P^{M2}(y)=1$, \n",
    "* $P^{M1}( x)=P^{M2}( x)=0.5$. \n",
    "\n",
    "Therefore, $P^{M1}(X, Y)=P^{M2}(X, Y)$, while $P^{M2}(y |do(x))=1\\ne P^{M1}(y|do(x))=0.5$."
   ]
  },
  {
   "cell_type": "code",
   "execution_count": 3,
   "metadata": {},
   "source": [
    "def M1(u: bool) -> tuple[bool, bool]:\n",
    "    \"\"\"Determine the value of Y by u XNOR x.\"\"\"\n",
    "    x = u\n",
    "    y = not (x ^ u)\n",
    "    return x, y\n",
    "\n",
    "\n",
    "def M2(u: bool) -> tuple[bool, bool]:\n",
    "    \"\"\"Return true as the value of Y.\"\"\"\n",
    "    x = u\n",
    "    y = True | u | x\n",
    "    return x, y\n",
    "\n",
    "\n",
    "M1(True) == M2(True), M1(False) == M2(False)"
   ],
   "outputs": []
  },
  {
   "cell_type": "markdown",
   "metadata": {},
   "source": [
    "$$\\begin{eqnarray}\n",
    "M1(u) &=&  M2(u)  \\\\\n",
    "M1(\\lnot u) &=& M2(\\lnot u)\\\\\n",
    "\\end{eqnarray}$$\n",
    "\n",
    "\n",
    "\n"
   ]
  },
  {
   "cell_type": "code",
   "execution_count": 4,
   "metadata": {},
   "source": [
    "def M1x(u: bool) -> tuple[bool, bool]:\n",
    "    \"\"\"X is always True but Y is determined by u XOR x.\"\"\"\n",
    "    x = True\n",
    "    y = not (x ^ u)\n",
    "    return x, y\n",
    "\n",
    "\n",
    "def M2x(u: bool) -> tuple[bool, bool]:\n",
    "    \"\"\"X is always True and Y is always True.\"\"\"\n",
    "    x = True\n",
    "    y = True | u | x\n",
    "    return x, y\n",
    "\n",
    "\n",
    "M1x(True) == M2x(True), M1x(False) == M2x(False)"
   ],
   "outputs": []
  },
  {
   "cell_type": "markdown",
   "metadata": {},
   "source": [
    "$$\\begin{eqnarray}\n",
    "M1_x(u) & = & M2_x(u) \\\\\n",
    "M1_x(\\lnot u) & \\neq & M2_x(\\lnot u) \\\\\n",
    "\\end{eqnarray}$$\n",
    "\n",
    "\n",
    "Now, suppose $u$ is a latent variable, but you can observe the marginal probability distributions $P(x)$ and $P(y)$ from each model. \n",
    "\n",
    "* Can we distinguish between the probability distributions of the observed models $P^{M1}(x,y)$ and $P^{M2}(x, y)$?\n",
    "* Can we distinguish between the probability distributions of the intervented models $P^{M1}(y | do(x))$ and $P^{M2}(y | do(x))$?\n",
    "\n"
   ]
  },
  {
   "cell_type": "code",
   "execution_count": 5,
   "metadata": {},
   "source": [
    "def prob(\n",
    "    model: Callable[[bool], tuple[bool, bool]],\n",
    "    X: bool | None = None,\n",
    "    Y: bool | None = None,\n",
    "    p: float = 0.5,\n",
    "    samples: int = 500000,\n",
    ") -> float:\n",
    "    \"\"\"Compute the probability of X and/or Y.\"\"\"\n",
    "    u = bernoulli.rvs(p, size=samples)\n",
    "    joint = [model(bool(u_i)) for u_i in u]\n",
    "    count = 0\n",
    "    for x, y in joint:\n",
    "        if X is not None and Y is not None and X == x and Y == y:\n",
    "            count += 1\n",
    "        elif Y is None and X == x:\n",
    "            count += 1\n",
    "        elif X is None and Y == y:\n",
    "            count += 1\n",
    "    return count / float(samples)\n",
    "\n",
    "\n",
    "PM1 = r\"P^{M1}\"\n",
    "PM2 = r\"P^{M2}\"\n",
    "display(\n",
    "    Markdown(\n",
    "        f\"\"\"\n",
    "$${PM1}(y) = {prob(M1, Y=True):.1%}\n",
    "\\\\%= {PM2}(y) = {prob(M2, Y=True):.1%}\n",
    "\\\\%$$\n",
    "$${PM1}(x) = {prob(M1, X=True):.1%}\n",
    "\\\\%\\\\approx {PM2}(x) = {prob(M2, X=True):.1%}\n",
    "\\\\%$$\n",
    "\n",
    "$${PM1}(y | do(x)) = {prob(M1x, Y=True):.1%}\n",
    "\\\\%\\\\neq {PM2}(y| do(x)) = {prob(M2x, Y=True):.1%}\n",
    "\\\\%$$\n",
    "\"\"\"\n",
    "    )\n",
    ")"
   ],
   "outputs": []
  },
  {
   "cell_type": "markdown",
   "metadata": {},
   "source": [
    "\n",
    "\n",
    "Since the marginal distributions of the observed models $P^{M1}(x) = P^{M2}(x)$ and $P^{M1}(y) = P^{M2}(y)$ are the same, then the joint probability distribution of the observed models  $P^{M1}(x,y) = P^{M2}(x,y)$ is the same.\n",
    "\n",
    "However, the marginal probability distribution of the intervened models $P^{M1}(y | do(x)) \\neq P^{M2}(y | do(x))$ is different.\n",
    "\n",
    "Note that because the exogenous variable $u$ is latent and causes both $x$ and $y$, we can represent the latent confounder with a dashed bidirected edge.  Now $M1$ and $M2$ have the so-called bow-arc graphical structure:\n",
    "\n",
    "![bow arc](bow-arc2.png)\n",
    "\n",
    "Because the observational distribution of two models with the same bow arc graphical structure is the same, but the interventional distribution can be different, **the bow arc is not identifiable**."
   ]
  },
  {
   "cell_type": "markdown",
   "metadata": {},
   "source": [
    "## Trees point toward the root!\n",
    "\n",
    "In computer science, the root of a tree has no parents, the leaves have no children, and all nodes have at most one parent.\n",
    "\n",
    "In the Pearlian world, the arrows point in the opposite direction, so the root of a tree has no children, the leaves have no parents, and all nodes have at most one child.   \n",
    "\n"
   ]
  },
  {
   "cell_type": "markdown",
   "metadata": {},
   "source": [
    "## $An( Y )$ includes $Y$\n",
    "\n",
    "From \"[A General Identification Condition for Causal Effects](https://ftp.cs.ucla.edu/pub/stat_ser/R290-A.pdf)\" by Tian and Pearl 2002:\n",
    "\n",
    "Let  $An( S )$ denote  the  union  of  a  set $S$ and  the  set  of ancestors of the variables in $S$, and let $G_{An( S )}$ denote the subgraph of $G$ composed only of variables in $An( S )$."
   ]
  },
  {
   "cell_type": "markdown",
   "metadata": {},
   "source": [
    "## C-component\n",
    "Let $G$ be a semi-Markovian graph such that a subset of its bidirected arcs forms a spanning tree over all vertices in $G.$Then $G$ is a C-component(confounded component).\n",
    "\n",
    "Let a path composed entirely of bidirected\n",
    "edges be called a bidirected path. The set of variables $V$ can\n",
    "be partitioned into disjoint groups by assigning two variables\n",
    "to the same group if and only if they are connected by a\n",
    "bidirected path. \n",
    "\n",
    "\n",
    "\n",
    "![Causal graphs admitting identifiable effect $P(y|d o(\\mathbf{x} ))$](images/Figure-2.png) \n",
    "\n",
    "\n",
    "\n",
    "How many C-components does each causal graph contain?"
   ]
  },
  {
   "cell_type": "markdown",
   "metadata": {},
   "source": [
    "## Definition 4: (C-tree)\n",
    "\n",
    "Let $G$ be a semi-Markovian graph such that $G$ is a C-component, all observable nodes have at most one child, and there is a node $Y$ such that $An(Y)_G= G$.Then $G$ is a $Y$-rooted C-tree (confounded tree).\n",
    "\n"
   ]
  },
  {
   "cell_type": "markdown",
   "metadata": {},
   "source": [
    "## Theorem 3\n",
    "\n",
    "Let $G$ be a $Y$-rooted C-tree. Then the effect of any set of nodes $\\mathbf{X}$ in $G$ on $Y$ is not identifiable if $Y\\not\\in \\mathbf{X}$.\n",
    "\n",
    "![Causal graphs where $P(y|do(x)$ is not identifiable](images/Figure-1.png)\n"
   ]
  },
  {
   "cell_type": "markdown",
   "metadata": {},
   "source": [
    "## Definition 5 (C-forest):\n",
    "\n",
    "Let $G$ be a semi-Markovian graph, where $\\mathbf{Y}$ is the root set. Then $G$ is a $\\mathbf{Y}$-rooted C-forest(confounded forest) if $G$ is a C-component, and all observable nodes have at most one child.\n",
    "\n",
    "![A graph hedge-less for $P(y|do(x))$ and a graph containing a hedge for $P(y|do(x))$](images/Figure-3.png)\n",
    "\n",
    "Note that Figure  3b is not a C-forest because $W_1$ has more than one child."
   ]
  },
  {
   "cell_type": "markdown",
   "metadata": {},
   "source": [
    "## Definition 6 (hedge):\n",
    "\n",
    "Let $\\mathbf{X},\\mathbf{Y}$ be disjoint sets of variables in $G$. Let $F$, $F'$ be $\\mathbf{R}$-rooted C-forests such that $F'$ is a subgraph of $F$, $\\mathbf{X}$ only occur in $F$, and $\\mathbf{R}\\in An(\\mathbf{Y})_{G_{\\bar{\\mathbf{ X}}}}$  Then $F$ and $F'$ form a hedge for $P(\\mathbf{y}|do(\\mathbf{x}))$\n",
    "\n",
    "\n",
    "\n",
    "The mental picture for a hedge is as follows. We start with original graph $G$\n",
    "\n",
    "<img src=\"images/Figure-3b.png\" alt=\"Drawing\" style=\"width: 300px;\"/>\n",
    "\n",
    "Then we trim the graph by $do(\\mathbf{x})$ so that incoming edges to $\\mathbf{X}$ are removed.  This is\n",
    "the C-forest $F$.\n",
    "\n",
    "\n",
    "<img src=\"images/Figure-3b-F.png\" alt=\"Drawing\" style=\"width: 300px;\"/>\n",
    "\n",
    "Finally, we prune $\\mathbf{X}$ entirely, leaving the C-forest $F'$.\n",
    "\n",
    "<img src=\"images/Figure-3b-F-prime.png\" alt=\"Drawing\" style=\"width: 300px;\"/>\n",
    "\n",
    "It's easy to check that every graph in Fig. 1 contains a pair of C-forests that form a hedge for $P_x(Y)$.\n",
    "\n",
    "\n",
    "Note that Figure 3a does not contain a hedge because $W_1$ is a root that is not an ancestor of $Y_1$ or $Y_2$ in the C-forests $F$ and $F'$.\n",
    "\n",
    "<img src=\"images/Figure-3a-F.png\" alt=\"Drawing\" style=\"width: 300px;\"/>\n",
    "\n",
    "<img src=\"images/Figure-3a-F-prime.png\" alt=\"Drawing\" style=\"width: 300px;\"/>\n",
    "\n",
    "In fact, if $W_1$ was an outcome variable, then it would form a hedge and $P(y_1, y_2, w_1 | do(x))$ would not be identifiable."
   ]
  },
  {
   "cell_type": "markdown",
   "metadata": {},
   "source": [
    "## Theorem 17 \n",
    "\n",
    "Let $F, F'$ be subgraphs of $G$ which form a hedge for $P(\\mathbf{y}|do(x))$. Then $P(\\mathbf{v}), G \\not\\models_{id} P(\\mathbf{y}|do(\\mathbf{x}))$. \n",
    "\n",
    "![Causal graphs admitting identifiable effect $P(y|do(x))$](images/Figure-2.png)"
   ]
  },
  {
   "cell_type": "markdown",
   "metadata": {},
   "source": [
    "# A complete identification algorithm. "
   ]
  },
  {
   "cell_type": "code",
   "execution_count": 6,
   "metadata": {},
   "source": [
    "estimand = P(X, W1, W2, Y1, Y2)\n",
    "query = P(Y1 @ X, Y2 @ X)\n",
    "id_in = Identification.from_expression(query=query, graph=figure_3a.graph, estimand=estimand)\n",
    "graph = id_in.graph\n",
    "treatments = id_in.treatments\n",
    "outcomes = id_in.outcomes\n",
    "figure_3a.graph.draw(title=query._repr_latex_())"
   ],
   "outputs": []
  },
  {
   "cell_type": "markdown",
   "metadata": {},
   "source": [
    "## ID algorithm\n",
    "\n",
    "$\\text{function }\\mathbf{ID}\\left(\\mathbf y, \\mathbf x, P, G\\right) \\\\ \\text{INPUT: } \\mathbf{x,y}\\text{ value assignments, $P$ a probability distribution, $G$ a causal diagram}. \\\\  \\text{OUTPUT:  Expression for $P_{\\mathbf x}(\\mathbf y)$ in terms of $P$ or $\\mathbf{FAIL}(F, F')$} $\n",
    "\n",
    "### Line 1\n",
    "1. $\\text{if }{\\mathbf x} =\\emptyset \\text{ return }\\sum_{\\mathbf v - \\mathbf y}P({\\mathbf v})$. &nbsp;&nbsp;&nbsp; \n",
    "\n",
    " If no action has been taken, the effect on $\\mathbf Y$ is just the marginal of the observational distribution $P(\\mathbf v)$ on $\\mathbf Y$. \n",
    " "
   ]
  },
  {
   "cell_type": "code",
   "execution_count": 7,
   "metadata": {},
   "source": [
    "id_in = Identification.from_expression(\n",
    "    query=P(Y), estimand=P(Y, Z), graph=NxMixedGraph.from_edges(directed=[(Z, Y)])\n",
    ")\n",
    "id_in.graph.draw()"
   ],
   "outputs": []
  },
  {
   "cell_type": "code",
   "execution_count": 8,
   "metadata": {},
   "source": [
    "line_1(id_in)"
   ],
   "outputs": []
  },
  {
   "cell_type": "markdown",
   "metadata": {
    "tags": []
   },
   "source": [
    "### Line 2 \n",
    "2. $\\text{if }\\mathbf V - An(\\mathbf Y)_G \\neq \\emptyset \\\\  \\text{ return } \\mathbf{ ID}\\left(\\mathbf y, \\mathbf x\\cap An(\\mathbf Y)_G, \\sum_{\\mathbf V - An(Y)_G}P, G_{An(\\mathbf Y)}\\right)$\n",
    "\n",
    " If we are interested in the effect on $\\mathbf Y$, it is sufficient to restrict our attention on the parts of the model ancestral to $\\mathbf Y$.\n",
    " "
   ]
  },
  {
   "cell_type": "code",
   "execution_count": 9,
   "metadata": {},
   "source": [
    "id_in = Identification.from_expression(\n",
    "    query=P(Y @ X),\n",
    "    estimand=P(X, Y, Z),\n",
    "    graph=NxMixedGraph.from_edges(directed=[(Z, Y), (Y, X)], undirected=[(Z, X)]),\n",
    ")\n",
    "id_in.graph.draw()"
   ],
   "outputs": []
  },
  {
   "cell_type": "code",
   "execution_count": 10,
   "metadata": {},
   "source": [
    "id_out = line_2(id_in)\n",
    "id_out.graph.draw()"
   ],
   "outputs": []
  },
  {
   "cell_type": "markdown",
   "metadata": {},
   "source": [
    "### Line 3\n",
    "3. $\\text{let }\\mathbf W = (\\mathbf V - X) - An(\\mathbf Y)_{G_{\\bar{\\mathbf X}}}. \\\\ \\text{if } \\mathbf W \\neq \\emptyset, \\text{ return } \\mathbf{ID}\\left(\\mathbf y, \\mathbf x\\cup \\mathbf w, P, G\\right)$\n",
    "\n",
    " Forces an action on any node where such an action would have no effect on $\\mathbf Y$—assuming we already acted on $\\mathbf X$. Since actions remove incoming arrows, we can view line 3 as simplifying the causal graph we consider by removing certain arcs from the graph, without affecting the overall answer.\n",
    " "
   ]
  },
  {
   "cell_type": "code",
   "execution_count": 11,
   "metadata": {},
   "source": [
    "id_in = Identification.from_expression(\n",
    "    query=P(Y @ X),\n",
    "    estimand=P(X, Y, Z),\n",
    "    graph=NxMixedGraph.from_edges(directed=[(Z, X), (X, Y)], undirected=[(Z, X)]),\n",
    ")\n",
    "id_in.query.treatments"
   ],
   "outputs": []
  },
  {
   "cell_type": "code",
   "execution_count": 12,
   "metadata": {},
   "source": [
    "id_out = line_3(id_in)\n",
    "id_out.query.treatments"
   ],
   "outputs": []
  },
  {
   "cell_type": "markdown",
   "metadata": {},
   "source": [
    "### Line 4\n",
    "4. $\\text{if }C(G-\\mathbf X) = \\{S_1,\\ldots S_k\\} \\\\ \\text{ return }\\sum_{\\mathbf v - (\\mathbf y \\cup \\mathbf x)}\\prod_i\\mathbf{ID}\\left(s_i, \\mathbf v - s_i, P, G\\right) \\\\ \\text{if }C(G -\\mathbf X) = \\{S\\}$\n",
    "\n",
    "The key line of the algorithm, it decomposes the problem into a set of smaller problems using the key property of *c-component factorization* of causal models. If the entire graph is a single C-component already, further problem decomposition is impossible, and we must provide base cases. "
   ]
  },
  {
   "cell_type": "code",
   "execution_count": 13,
   "metadata": {},
   "source": [
    "id_in = Identification.from_expression(\n",
    "    query=P(Y @ X),\n",
    "    estimand=P(M, X, Y, Z),\n",
    "    graph=NxMixedGraph.from_edges(\n",
    "        directed=[(X, M), (Z, X), (Z, Y), (M, Y)],\n",
    "        undirected=[(Z, X), (M, Y)],\n",
    "    ),\n",
    ")"
   ],
   "outputs": []
  },
  {
   "cell_type": "code",
   "execution_count": 14,
   "metadata": {},
   "source": [
    "display(\n",
    "    Sum[id_in.graph.nodes() - (id_in.query.treatments | id_in.query.outcomes)](\n",
    "        Product([P[id_out.treatments](id_out.outcomes) for id_out in line_4(id_in)])\n",
    "    )\n",
    ")"
   ],
   "outputs": []
  },
  {
   "cell_type": "markdown",
   "metadata": {},
   "source": [
    "$\\mathbf{ID}$ has three base cases. \n",
    "\n",
    "### Line 5\n",
    "5. &nbsp; &nbsp;&nbsp;$\\text{       if }C(G) = \\{G\\},\\\\  \\text{ throw }\\mathbf{FAIL}\\left(G,G\\cap S\\right)$\n",
    "\n",
    "Fails because it finds two C-components, the graph $G$ itself, and a subgraph $S$ that does not contain any $\\mathbf X$ nodes. But that is exactly one of the properties of C-forests that make up a hedge. In fact, it turns out that it is always possible to recover a hedge from these two c-components.  **FAIL** propagates through recursive calls like an exception, and returns the hedge which witnesses non-identifiability"
   ]
  },
  {
   "cell_type": "code",
   "execution_count": 15,
   "metadata": {},
   "source": [
    "id_in = Identification.from_expression(\n",
    "    query=P(Y @ X),\n",
    "    estimand=P(X, Y),\n",
    "    graph=NxMixedGraph.from_edges(directed=[(X, Y)], undirected=[(X, Y)]),\n",
    ")\n",
    "try:\n",
    "    line_5(id_in)\n",
    "except Unidentifiable:\n",
    "    print(\"this query fails\")\n",
    "else:\n",
    "    raise RuntimeError(\"this query should have failed\")"
   ],
   "outputs": []
  },
  {
   "cell_type": "markdown",
   "metadata": {},
   "source": [
    "### Line 6\n",
    "6. &nbsp; &nbsp;&nbsp;$\\text{ if }S\\in C(G) \\\\ \\text{ return }\\sum_{S - \\mathbf y}\\prod_{\\{i|V_i\\in S\\}}P\\left(v_i|v_\\pi^{(i-1)}\\right)$\n",
    "\n",
    "Asserts that if there are no bidirected arcs from X to the other nodes in the current subproblem under consideration, then we can replace acting on X by conditioning, and thus solve the subproblem.  $V_\\pi^{(i-1)}$ is the set of nodes preceding $V_i$ in some topological ordering $\\pi$ in $G$."
   ]
  },
  {
   "cell_type": "code",
   "execution_count": 16,
   "metadata": {},
   "source": [
    "id_in = Identification.from_expression(\n",
    "    query=P(Y @ [X, Z]),\n",
    "    estimand=P(X, Y, Z),\n",
    "    graph=NxMixedGraph.from_edges(\n",
    "        directed=[(X, Y), (X, Z), (Z, Y)],\n",
    "        undirected=[(X, Z)],\n",
    "    ),\n",
    ")\n",
    "id_in.graph.draw()\n",
    "id_out = line_6(id_in)\n",
    "id_out"
   ],
   "outputs": []
  },
  {
   "cell_type": "markdown",
   "metadata": {},
   "source": [
    "### Line 7\n",
    "7. &nbsp; &nbsp;&nbsp;$\\text{ if }(\\exists S')S\\subset S'\\in C(G) \\\\ \\text{ return }\\mathbf{ID}\\left(\\mathbf y, \\mathbf x\\cap S', \\prod_{\\{i|V_i\\in S'\\}}P(V_i|V_\\pi^{(i-1)}\\cap S', V_\\pi^{(i-1)} - S'), G_{S'}\\right)$.\n",
    "\n",
    "The most complex case where $\\mathbf X$ is partitioned into two sets, $\\mathbf W$ which contain bidirected arcs into other nodes in the subproblem, and $\\mathbf Z$ which do not. In this situation, identifying $P(\\mathbf y|do(\\mathbf x))$ from $P(v)$ is equivalent to identifying $P(\\mathbf y|do(\\mathbf w))$ from $P(\\mathbf V|do(\\mathbf z))$, since $P(\\mathbf y|do(\\mathbf x)) = P(\\mathbf y|do(\\mathbf w), do(\\mathbf z))$. But the term $P(\\mathbf V|do(\\mathbf z))$ is identifiable using the previous base case, so we can consider the subproblem of identifying $P(\\mathbf y|do(\\mathbf w))$."
   ]
  },
  {
   "cell_type": "code",
   "execution_count": 17,
   "metadata": {},
   "source": [
    "id_in = Identification.from_expression(\n",
    "    query=P(Y1 @ [X, W1]),\n",
    "    estimand=P(X, Y1, W1),\n",
    "    graph=NxMixedGraph.from_edges(directed=[(X, Y1), (W1, X)], undirected=[(W1, Y1)]),\n",
    ")\n",
    "id_in.graph.draw()"
   ],
   "outputs": []
  },
  {
   "cell_type": "code",
   "execution_count": 18,
   "metadata": {},
   "source": [
    "id_out = line_7(id_in)\n",
    "display(id_out.estimand)\n",
    "display(id_out.outcomes, id_out.treatments)\n",
    "id_out.graph.draw()"
   ],
   "outputs": []
  },
  {
   "cell_type": "markdown",
   "metadata": {},
   "source": [
    "## Example\n",
    "We give an example of the operation of the algorithm by identifying $P_x (y_1, y_2 )$ from $P(v)$ in the graph shown in in Fig. 3 (a). \n",
    "\n"
   ]
  },
  {
   "cell_type": "code",
   "execution_count": 19,
   "metadata": {},
   "source": [
    "estimand = P(X, W1, W2, Y1, Y2)\n",
    "query = P(Y1 @ X, Y2 @ X)\n",
    "figure_3a.graph.draw(title=query._repr_latex_())\n",
    "id_in = Identification.from_expression(query=query, graph=figure_3a.graph, estimand=estimand)\n",
    "graph = id_in.graph\n",
    "treatments = id_in.treatments\n",
    "outcomes = id_in.outcomes"
   ],
   "outputs": []
  },
  {
   "cell_type": "markdown",
   "metadata": {},
   "source": [
    "### Identify $P_x(y_1,y_2)$ from $P(x,w_1,w_2,y_1,y_2)$\n",
    "Since $G = G_{An(\\{Y_1, Y_2\\})}$, $C(G- \\{X\\})=\\{G\\}$, and $\\mathbf{W} = \\{W_1\\}$ , we invoke line $3$ and attempt to identify $P_{x,w}(y_1, y_2 )$. "
   ]
  },
  {
   "cell_type": "code",
   "execution_count": 20,
   "metadata": {},
   "source": [
    "vertices = set(graph.nodes())\n",
    "outcomes_and_ancestors = graph.ancestors_inclusive(outcomes)\n",
    "not_outcomes_or_ancestors = vertices.difference(outcomes_and_ancestors)\n",
    "if not not_outcomes_or_ancestors:\n",
    "    intervened_graph = graph.remove_in_edges(treatments)\n",
    "    no_effect_on_outcome = (vertices - treatments) - intervened_graph.ancestors_inclusive(outcomes)\n",
    "    if no_effect_on_outcome:\n",
    "        line_3_out = line_3(id_in)\n",
    "        display(\n",
    "            Markdown(\n",
    "                r\"Since $G=G_{An(\\{Y_1,Y_2\\})}$ and \"\n",
    "                + r\"$\\mathbf{W} = \\{\"\n",
    "                + \",\".join(str(w) for w in no_effect_on_outcome)\n",
    "                + r\"\\}$, we invoke line $3$ and attempt to identify \"\n",
    "                f\" ${line_3_out.query.expression._repr_latex_()}$\"\n",
    "            )\n",
    "        )\n",
    "    line_3_out.graph.draw(title=line_3_out.query.expression._repr_latex_())"
   ],
   "outputs": []
  },
  {
   "cell_type": "markdown",
   "metadata": {},
   "source": [
    "### Identify $P_{x,w}(y_1, y_2 )$ from $P(x,w_1,w_2,y_1,y_2)$.\n",
    "Now $C(G-\\{X, W_1\\}) = \\{\\{Y_1\\},  \\{W_2\\}  \\{Y_2\\}\\}$, so we invoke line $4$.  "
   ]
  },
  {
   "cell_type": "code",
   "execution_count": 21,
   "metadata": {},
   "source": [
    "graph_without_treatments = line_3_out.graph.remove_nodes_from(line_3_out.treatments)\n",
    "if not graph_without_treatments.is_connected():\n",
    "    display(\n",
    "        Markdown(\n",
    "            r\"Now $C(G-\\{X, W_1\\}) = \\{\\{Y_1\\},  \\{W_2\\}, \\{Y_2\\}\\}$, so we invoke line $4$.   \"\n",
    "        )\n",
    "    )\n",
    "    line_4_out = line_4(line_3_out)\n",
    "    for i, id_out in enumerate(line_4_out):\n",
    "        plt.figure(i + 1)\n",
    "        id_out.graph.draw(title=id_out.query.expression._repr_latex_())"
   ],
   "outputs": []
  },
  {
   "cell_type": "markdown",
   "metadata": {},
   "source": [
    "\n",
    "Thus the original problem reduces to identifying $\\sum_{w_2}P_{x,w_1, w_2, y_2} (y_1 )P_{w_1,x,y_1, y_2}(w_2)P_{x,w_1, w_2, y_1} (y_2 )$. "
   ]
  },
  {
   "cell_type": "code",
   "execution_count": 22,
   "metadata": {},
   "source": [
    "w2_id_in, y1_id_in, y2_id_in = sorted(line_4_out, key=lambda x: sorted(o.name for o in x.outcomes))"
   ],
   "outputs": []
  },
  {
   "cell_type": "code",
   "execution_count": 23,
   "metadata": {},
   "source": [
    "graph = line_3_out.graph\n",
    "vertices = set(graph.nodes())\n",
    "treatments = line_3_out.treatments\n",
    "outcomes = line_3_out.outcomes\n",
    "\n",
    "expression = Product.safe(\n",
    "    sorted(\n",
    "        [id_out.query.expression for id_out in line_4_out],\n",
    "        key=lambda x: sorted(_get_outcome_variables(x.get_variables())),\n",
    "    )\n",
    ")\n",
    "reduced_problem = Sum.safe(expression=expression, ranges=vertices.difference(outcomes | treatments))\n",
    "display(Markdown(\"Thus the original problem reduces to identifying: \"))\n",
    "display(reduced_problem)"
   ],
   "outputs": []
  },
  {
   "cell_type": "markdown",
   "metadata": {},
   "source": [
    "### Identify $P_{w_1,x,y_1, y_2}(w_2)$  from $P(x,w_1,w_2,y_1,y_2)$\n",
    "\n",
    "Solving for $P_{y_2, y_1, x,w_1}(w_2)$, we trigger line $2$, noting that we can ignore nodes which are not ancestors of $W_2$.  Thus, $P_{w_1,x,y_1,y_2}(w_2)=P(w_2)$."
   ]
  },
  {
   "cell_type": "code",
   "execution_count": 24,
   "metadata": {},
   "source": [
    "w2_id_out = line_2(w2_id_in)\n",
    "w2_id_out.query.expression"
   ],
   "outputs": []
  },
  {
   "cell_type": "markdown",
   "metadata": {},
   "source": [
    "### Identify $P_{x,w_1, w_2, y_1} (y_2 )$ from $P(x,w_1,w_2,y_1,y_2)$\n",
    "\n",
    "Similarly, we ignore non-ancestors of $Y_2$ in the third expression to obtain $P_{x,w1, w_2,y_1}(y_2)=P_{w_2}(y_2)$."
   ]
  },
  {
   "cell_type": "code",
   "execution_count": 25,
   "metadata": {},
   "source": [
    "y2_id_out = line_2(y2_id_in)\n",
    "display(y2_id_out.query.expression)\n",
    "display(y2_id_out.estimand)"
   ],
   "outputs": []
  },
  {
   "cell_type": "markdown",
   "metadata": {},
   "source": [
    "We conclude at line 6, to obtain $P_{w_2}(y_2)=P(y_2|w_2)$."
   ]
  },
  {
   "cell_type": "code",
   "execution_count": 26,
   "metadata": {},
   "source": [
    "line_6(y2_id_out)"
   ],
   "outputs": []
  },
  {
   "cell_type": "markdown",
   "metadata": {},
   "source": [
    "### Identify $P_{w_2,y_2, x, w_1}(y_1)$ from $P(x,w_1,w_2,y_1,y_2)$\n",
    "\n",
    "Solving for $P_{w_2,y_2, x, w_1}(y_1)$ we trigger line 2 also, obtaining $P_{x,w_1, w_2, y_2}(y_1)=P_{x,w_1}(y_1)$."
   ]
  },
  {
   "cell_type": "code",
   "execution_count": 27,
   "metadata": {},
   "source": [
    "y1_line_2_out = line_2(y1_id_in)\n",
    "display(Markdown(f\"Query: {y1_line_2_out.query.expression._repr_latex_()}\"))\n",
    "\n",
    "y1_line_2_out.estimand"
   ],
   "outputs": []
  },
  {
   "cell_type": "markdown",
   "metadata": {},
   "source": [
    "The corresponding $G$ is shown in Figure 4(a).\n",
    "![Figure 4(a)](images/Figure-4a.png)"
   ]
  },
  {
   "cell_type": "code",
   "execution_count": 28,
   "metadata": {},
   "source": [
    "y1_line_2_out.graph.draw(title=y1_line_2_out.query.expression._repr_latex_())"
   ],
   "outputs": []
  },
  {
   "cell_type": "markdown",
   "metadata": {},
   "source": [
    "Next we trigger line 7, reducing the problem to computing $P_{w_1}(y_1)$ from $P(y_1|x,w_1)P(w_1)$."
   ]
  },
  {
   "cell_type": "code",
   "execution_count": 29,
   "metadata": {},
   "source": [
    "y1_line_7_out = line_7(y1_line_2_out)\n",
    "display(Markdown(f\"Query: {y1_line_7_out.query.expression._repr_latex_()}\"))\n",
    "display(y1_line_7_out.estimand)"
   ],
   "outputs": []
  },
  {
   "cell_type": "markdown",
   "metadata": {},
   "source": [
    "The corresponding $G$ is shown in Figure 4(b).\n",
    "![Figure4](images/Figure-4a.png)"
   ]
  },
  {
   "cell_type": "code",
   "execution_count": 30,
   "metadata": {},
   "source": [
    "identify(y1_line_7_out)"
   ],
   "outputs": []
  },
  {
   "cell_type": "code",
   "execution_count": 31,
   "metadata": {},
   "source": [
    "y1_line_7_out.graph.draw(title=y1_line_7_out.query.expression._repr_latex_())"
   ],
   "outputs": []
  },
  {
   "cell_type": "markdown",
   "metadata": {},
   "source": [
    "Finally, we trigger line 2, obtaining $P_{w_1}(y_1)=\\sum_{w_1}P(y_1|x,w_1)P(w_1)$."
   ]
  },
  {
   "cell_type": "code",
   "execution_count": 32,
   "metadata": {},
   "source": [
    "y1_line_2_out = line_2(y1_line_7_out)\n",
    "display(Markdown(f\"Query: {y1_line_2_out.query.expression._repr_latex_()}\"))\n",
    "display(Markdown(r\"Estimand: \"))\n",
    "display(y1_line_2_out.estimand)"
   ],
   "outputs": []
  },
  {
   "cell_type": "code",
   "execution_count": 33,
   "metadata": {},
   "source": [
    "line_1(y1_line_2_out)"
   ],
   "outputs": []
  },
  {
   "cell_type": "markdown",
   "metadata": {},
   "source": [
    "Putting everything together, we obtain $P_x(y_1,y_2)=\\sum_{w_2}P(y_2|w_2)P(w_2)\\sum_{w_1}P(y_1|x,w_1)P(w_1)$."
   ]
  },
  {
   "cell_type": "code",
   "execution_count": 34,
   "metadata": {
    "scrolled": true
   },
   "source": [
    "identify(id_in)"
   ],
   "outputs": []
  },
  {
   "cell_type": "markdown",
   "metadata": {},
   "source": [
    "# IDC algorithm\n",
    "\n",
    "$$\\newcommand\\ci{\\perp\\!\\!\\!\\perp}$$\n",
    "$$\\newcommand{\\ubar}[1]{\\underset{\\bar{}}{#1}}\n",
    "\\newcommand{\\obar}[1]{\\overset{\\bar{}}{#1}}$$\n",
    "\n",
    "$\\text{function }\\mathbf{IDC}\\left(\\mathbf y, \\mathbf x,\\mathbf z, P, G\\right) \\\\ \\text{INPUT: } \\mathbf{x,y, z}\\text{ value assignments, $P$ a probability distribution, $G$ a causal diagram (an I-map of P)}. \\\\  \\text{OUTPUT:  Expression for $P_{\\mathbf x}(\\mathbf y|\\mathbf z)$ in terms of $P$ or $\\mathbf{FAIL}(F, F')$} $\n",
    "\n",
    "\n",
    "1. $\\text{if } (\\exists Z \\in \\mathbf{Z})(\\mathbf{Y} \\ci Z | \\mathbf{X}, \\mathbf{Z}- \\{Z\\})_{G_{\\bar{\\mathbf{X}}\\ubar{Z}}} \\\\\n",
    "\\text{return } \\mathbf{IDC}(\\mathbf y, \\mathbf x \\cup \\{z\\}, \\mathbf z - \\{z\\}, P, G)\\\\ $\n",
    "2. $\\text{ else, let } P' = \\mathbf{ID}(\\mathbf y \\cup \\mathbf z, \\mathbf x, P, G). \\\\\n",
    "\\text{ return } P'/\\sum_{\\mathbf y}P'$."
   ]
  },
  {
   "cell_type": "code",
   "execution_count": 35,
   "metadata": {},
   "source": [
    "id_in = Identification.from_parts(\n",
    "    outcomes={Y},\n",
    "    treatments={X},\n",
    "    conditions={Z},\n",
    "    estimand=P(X, Y, Z),\n",
    "    graph=NxMixedGraph.from_edges(directed=[(X, Z), (Z, Y)], undirected=[(X, Z)]),\n",
    ")\n",
    "id_in.graph.draw()"
   ],
   "outputs": []
  },
  {
   "cell_type": "code",
   "execution_count": 36,
   "metadata": {},
   "source": [
    "idc(id_in)"
   ],
   "outputs": []
  }
 ],
 "metadata": {
  "kernelspec": {
   "display_name": "Python 3 (ipykernel)",
   "language": "python",
   "name": "python3"
  },
  "language_info": {
   "codemirror_mode": {
    "name": "ipython",
    "version": 3
   },
   "file_extension": ".py",
   "mimetype": "text/x-python",
   "name": "python",
   "nbconvert_exporter": "python",
   "pygments_lexer": "ipython3",
<<<<<<< HEAD
   "version": "3.8.16"
=======
   "version": "3.12.4"
>>>>>>> 0faed105
  },
  "latex_envs": {
   "LaTeX_envs_menu_present": false,
   "autoclose": false,
   "autocomplete": false,
   "bibliofile": "biblio.bib",
   "cite_by": "apalike",
   "current_citInitial": 1,
   "eqLabelWithNumbers": true,
   "eqNumInitial": 1,
   "hotkeys": {
    "equation": "ctrl-q"
   },
   "labels_anchors": false,
   "latex_user_defs": false,
   "report_style_numbering": true,
   "user_envs_cfg": false
  },
  "toc": {
   "base_numbering": 1,
   "nav_menu": {},
   "number_sections": true,
   "sideBar": true,
   "skip_h1_title": false,
   "title_cell": "Table of Contents",
   "title_sidebar": "Contents",
   "toc_cell": true,
   "toc_position": {},
   "toc_section_display": true,
   "toc_window_display": true
  }
 },
 "nbformat": 4,
 "nbformat_minor": 4
}<|MERGE_RESOLUTION|>--- conflicted
+++ resolved
@@ -1053,11 +1053,7 @@
    "name": "python",
    "nbconvert_exporter": "python",
    "pygments_lexer": "ipython3",
-<<<<<<< HEAD
-   "version": "3.8.16"
-=======
    "version": "3.12.4"
->>>>>>> 0faed105
   },
   "latex_envs": {
    "LaTeX_envs_menu_present": false,
