--- conflicted
+++ resolved
@@ -63,7 +63,7 @@
   - name: Haley M. Hummel
     email: haley.hummel@oregonstate.edu
     orcid: 0009-0004-5405-946X
-    affiliation: [2, 4]
+    affiliation: [ 2, 4 ]
     roles:
       - type: software
         degree: supporting
@@ -177,38 +177,21 @@
    multiple studies or populations be combined to draw conclusions about a
    target group of interest?_
 
-<<<<<<< HEAD
-We present the $Y_0$ Python package, which addresses a gap in the current
-software ecosystem by implementing causal identification algorithms that apply
-interventional, counterfactual, and transportability queries to data from
-(randomized) controlled trials, observational studies, or mixtures thereof.
-$Y_0$ focuses on the qualitative investigation of causation, helping researchers
+We present the $Y_0$ Python package, which implements causal identification
+algorithms that apply interventional, counterfactual, and transportability
+queries to data from (randomized) controlled trials, observational studies, or
+mixtures thereof. $Y_0$ focuses on the qualitative investigation of causation, helping researchers
 determine _whether_ a causal relationship can be estimated from available data
 before attempting to estimate _how strong_ that relationship is. Furthermore,
 $Y_0$ provides guidance on how to transform the causal query into a symbolic
-estimand that can be non-parametrically estimated from the available data. $Y_0$
-provides a domain-specific language for representing causal queries and
+estimand that can be non-parametrically estimated from the available data.
+$Y_0$ provides a domain-specific language for representing causal queries and
 estimands as symbolic probabilistic expressions, tools for representing causal
-graphical models with unobserved confounders as acyclic directed mixed graphs
-(ADMG)s and implementations of numerous identification algorithms from the
+graphical models with unobserved confounders, such as acyclic directed mixed graphs
+(ADMGs), and implementations of numerous identification algorithms from the
 recent causal inference literature.
 
-# State of the Field
-=======
-We present the $Y_0$ Python package, which implements causal identification
-algorithms that apply interventional, counterfactual, and transportability
-queries to data from (randomized) controlled trials, observational studies, or
-mixtures thereof. $Y_0$ focuses on the qualitative investigation of causation,
-helping researchers determine _whether_ a causal relationship can be estimated
-from available data before attempting to estimate _how strong_ that relationship
-is. $Y_0$ provides a domain-specific language for expressing causal queries,
-tools for representing and manipulating graphical causal models that represent
-prior knowledge about either single or multiple populations, and implementations
-of numerous identification algorithms from the recent causal inference
-literature.
-
 # Statement of Need
->>>>>>> 082cdfba
 
 Several open source Python packages have implemented the simplest identification
 algorithm (`ID`) from @shpitser2006id including
@@ -291,7 +274,9 @@
 2. Accumulation of tar in the lungs increases the risk of cancer.
 3. Smoking also increases the risk of cancer directly.
 
-![**A**) A simplified acyclic directed graph model representing prior knowledge on smoking and cancer and **B**) a more complex acyclic directed mixed graph that explicitly represents confounding variables.](figures/cancer_tar.pdf){#cancer height="100pt"}
+![**A**) A simplified acyclic directed graph model representing prior knowledge on smoking and cancer and **B
+**) a more complex acyclic directed mixed graph that explicitly represents confounding variables.](figures/cancer_tar.pdf)
+{#cancer height="100pt"}
 
 The identification algorithm (`ID`) [@shpitser2006id] estimates the effect of
 smoking on the risk of cancer in \autoref{cancer}A as
