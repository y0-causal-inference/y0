# Tox (http://tox.testrun.org/) is a tool for running tests
# in multiple virtualenvs. This configuration file will run the
# test suite on all supported python versions. To use it, "pip install tox"
# and then run "tox" from this directory.

[tox]
# To use a PEP 517 build-backend you are required to configure tox to use an isolated_build:
# https://tox.readthedocs.io/en/latest/example/package.html
isolated_build = True

# These environments are run in order if you just use `tox`:
envlist =
    # always keep coverage-clean first
    coverage-clean
    # code formatters
    format
    # format-docs
    # Code quality assessment
    pyroma
    lint
    lint-markdown
    mypy
    # Documentation quality assurance
    doc8
    docstr-coverage
    docs-test
    # the actual tests
    py
    doctests
    # always keep coverage-report last
    coverage-report

[testenv]
description = Run unit and integration tests.
# Runs on the "tests" directory by default, or passes the positional
# arguments from `tox -e py <posargs_1> ... <posargs_n>
commands =
    coverage run -p -m pytest --durations=20 {posargs:tests}
    coverage combine
    coverage xml
# See the [dependency-groups] entry in pyproject.toml for "tests"
dependency_groups =
    tests

[testenv:coverage-clean]
description = Remove testing coverage artifacts.
deps = coverage[toml]
skip_install = true
commands = coverage erase

[testenv:doctests]
description = Test that documentation examples run properly.
commands =
    # note that the package name is required for discovery
    xdoctest -m src/y0
dependency_groups =
    doctests

[testenv:treon]
description = Test that notebooks can run to completion
commands =
    treon notebooks/
deps =
    treon
    matplotlib
    seaborn
    pydot
    pygraphviz

[testenv:format]
description = Format the code in a deterministic way using ruff. Note that ruff check should come before ruff format when using --fix (ref: https://github.com/astral-sh/ruff-pre-commit/blob/main/README.md)
dependency_groups =
    lint
skip_install = true
commands =
    ruff check --fix
    ruff format

[testenv:format-docs]
description = Run documentation linters.
# note that this doesn't work with sphinx-click
# or any other extension that adds extra directives
# See the [dependency-groups] entry in pyproject.toml for "rstfmt"
dependency_groups =
    format-docs
skip_install = true
commands =
    docstrfmt src/ tests/ docs/ --no-docstring-trailing-line

[testenv:format-markdown]
description = Run markdown formatter.
skip_install = true
allowlist_externals =
    npx
commands =
    npx --yes prettier --write --prose-wrap always "**/*.md"

[testenv:lint]
description = Check code quality using ruff and other tools.
skip_install = true
dependency_groups =
    lint
commands =
    ruff check
    ruff format --check

[testenv:lint-markdown]
description = Check markdown is properly formatted.
# inspired by https://github.com/astral-sh/uv/blob/98523e2014e9a5c69706623344026d76296e178f/.github/workflows/ci.yml#L67C1-L70C61
skip_install = true
allowlist_externals =
    npx
commands =
    npx --yes prettier --check --prose-wrap always "**/*.md"

[testenv:pyroma]
dependency_groups =
    pyroma
skip_install = true
commands = pyroma --min=10 .
description = Run the pyroma tool to check the package friendliness of the project.

[testenv:mypy]
description = Run the mypy tool to check static typing on the project. Installs the package to make sure all type stubs get recognized.
<<<<<<< HEAD
deps =
    mypy
    types-click
    types-tabulate
    pytest
=======
>>>>>>> e4ad23f0
skip_install = true
dependency_groups =
    typing
commands =
    mypy --ignore-missing-imports --strict src/ tests/test_hierarchical.py
    mypy --ignore-missing-imports src/ tests/test_dsl.py tests/test_algorithm/test_counterfactual_transportability.py

[testenv:docs-lint]
skip_install = true
dependency_groups =
    docs-lint
commands =
    doc8 docs/source/
description = Run the doc8 tool to check the style of the RST files in the project docs.

[testenv:docstr-coverage]
description = Run the docstr-coverage tool to check documentation coverage.
skip_install = true
deps =
    docstr-coverage
commands =
    docstr-coverage src/ tests/ --skip-private --skip-magic

[testenv:docs]
description = Build the documentation locally, allowing warnings.
dependency_groups =
    # See the [dependency-groups] entry in pyproject.toml for "docs"
    docs
    # You might need to add additional extras if your documentation covers it
commands =
    python -m sphinx -b html -d docs/build/doctrees docs/source docs/build/html

[testenv:docs-test]
description = Test building the documentation in an isolated environment. Warnings are considered as errors via -W.
changedir = docs
dependency_groups =
    {[testenv:docs]dependency_groups}
commands =
    mkdir -p {envtmpdir}
    cp -r source {envtmpdir}/source
    python -m sphinx -W -b html     -d {envtmpdir}/build/doctrees {envtmpdir}/source {envtmpdir}/build/html
    # python -m sphinx -W -b coverage -d {envtmpdir}/build/doctrees {envtmpdir}/source {envtmpdir}/build/coverage
    # cat {envtmpdir}/build/coverage/c.txt
    # cat {envtmpdir}/build/coverage/python.txt
allowlist_externals =
    cp
    cat
    mkdir

[testenv:coverage-report]
deps = coverage[toml]
skip_install = true
commands =
    coverage report

####################
# Deployment tools #
####################

[testenv:bumpversion]
description = Bump the version number
commands = bump-my-version bump {posargs}
skip_install = true
passenv = HOME
dependency_groups =
    bump

[testenv:bumpversion-release]
description = Remove the -dev tag from the version
commands = bump-my-version bump release --tag
skip_install = true
passenv = HOME
dependency_groups =
    bump

[testenv:build]
skip_install = true
dependency_groups =
    build
commands =
    uv build --sdist --wheel --no-build-isolation

############
# Releases #
############

# In order to make a release to PyPI, you'll need to take the following steps:
#
# 1. Navigate to https://pypi.org/account/register/ to register for Test PyPI
# 2. Navigate to https://pypi.org/manage/account/ and request to re-send a verification email.
#    This is not sent by default, and is required to set up 2-Factor Authentication.
# 3. Get account recovery codes
# 4. Set up 2-Factor Authentication
# 5. Get an API token from https://pypi.org/manage/account/token/
# 6. Install keyring with `uv tool install keyring`
# 7. Add your token to keyring with `keyring set https://upload.pypi.org/legacy/ __token__`

[testenv:release]
description = Release the code to PyPI so users can pip install it, using credentials from keyring
skip_install = true
dependency_groups =
    release
commands =
    {[testenv:build]commands}
    uv publish --username __token__ --keyring-provider subprocess --publish-url https://upload.pypi.org/legacy/

[testenv:release-via-env]
description = Release the code to PyPI so users can pip install it, using credentials from the environment.
skip_install = true
dependency_groups =
    {[testenv:build]dependency_groups}
    release
commands =
    {[testenv:build]commands}
    uv publish --publish-url https://upload.pypi.org/legacy/
passenv =
    UV_PUBLISH_USERNAME
    UV_PUBLISH_PASSWORD

[testenv:finish]
description =
    Run a workflow that removes -dev from the version, creates a tagged release on GitHub,
    creates a release on PyPI, and bumps the version again.
skip_install = true
passenv =
    HOME
dependency_groups =
    bump
    release
commands =
    {[testenv:bumpversion-release]commands}
    {[testenv:release]commands}
    git push --tags
    bump-my-version bump patch
    git push
allowlist_externals =
    git

#################
# Test Releases #
#################

# In order to test making a release to Test PyPI, you'll need to take the following steps:
#
# 1. Navigate to https://test.pypi.org/account/register/ to register for Test PyPI
# 2. Navigate to https://test.pypi.org/manage/account/ and request to re-send a verification email.
#    This is not sent by default, and is required to set up 2-Factor Authentication.
# 3. Get account recovery codes
# 4. Set up 2-Factor Authentication
# 5. Get an API token from https://test.pypi.org/manage/account/token/
# 6. Install keyring with `uv tool install keyring`
# 7. Add your token to keyring with `keyring set https://test.pypi.org/legacy/ __token__`

[testenv:testrelease]
description = Release the code to the test PyPI site
skip_install = true
dependency_groups =
    release
commands =
    {[testenv:build]commands}
    uv publish --username __token__ --keyring-provider subprocess --publish-url https://test.pypi.org/legacy/

[testenv:testfinish]
description =
    Run a workflow that removes -dev from the version, creates a tagged release on GitHub,
    creates a release on Test PyPI, and bumps the version again.
skip_install = true
passenv =
    HOME
dependency_groups =
    {[testenv:testrelease]dependency_groups}
    bump
    release
commands =
    {[testenv:bumpversion-release]commands}
    {[testenv:testrelease]commands}
    git push --tags
    bump-my-version bump patch
    git push
allowlist_externals =
    git<|MERGE_RESOLUTION|>--- conflicted
+++ resolved
@@ -122,14 +122,6 @@
 
 [testenv:mypy]
 description = Run the mypy tool to check static typing on the project. Installs the package to make sure all type stubs get recognized.
-<<<<<<< HEAD
-deps =
-    mypy
-    types-click
-    types-tabulate
-    pytest
-=======
->>>>>>> e4ad23f0
 skip_install = true
 dependency_groups =
     typing
