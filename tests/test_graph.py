# -*- coding: utf-8 -*-

"""Test graph construction and conversion."""

import unittest
from textwrap import dedent
from typing import Set, Tuple

import networkx as nx
from ananke.graphs import ADMG

<<<<<<< HEAD
from y0.dsl import A, B, C, D, M, Variable, X, Y, Z
from y0.examples import Example, examples, verma_1
=======
from y0.examples import X, Y, verma_1
>>>>>>> 7072e856
from y0.graph import DEFAULT_TAG, DEFULT_PREFIX, NxMixedGraph
from y0.resources import VIRAL_PATHOGENESIS_PATH


class TestGraph(unittest.TestCase):
    """Test graph construction and conversion."""

    def setUp(self) -> None:
        """Set up the test case."""
        self.addTypeEqualityFunc(NxMixedGraph, self.assert_graph_equal)

    def assert_graph_equal(self, a: NxMixedGraph, b: NxMixedGraph, msg=None) -> None:
        """Check the graphs are equal (more nice than the builtin :meth:`NxMixedGraph.__eq__` for testing)."""
        self.assertEqual(set(a.directed.nodes()), set(b.directed.nodes()), msg=msg)
        self.assertEqual(set(a.undirected.nodes()), set(b.undirected.nodes()), msg=msg)
        self.assertEqual(set(a.directed.edges()), set(b.directed.edges()), msg=msg)
        self.assertEqual(
            set(map(frozenset, a.undirected.edges())),
            set(map(frozenset, b.undirected.edges())),
            msg=msg,
        )

    def test_example_nodes(self):
        """Test all nodes are variables in example graphs."""
        for example in examples:
            with self.subTest(name=example.name):
                self.assertIsInstance(example, Example)
                non_variables = {
                    node for node in example.graph.nodes() if not isinstance(node, Variable)
                }
                self.assertEquals(
                    0, len(non_variables), msg=f"Found non-variables: {non_variables}"
                )

    def test_causaleffect_str_verma_1(self):
        """Test generating R code for the figure 1A graph for causaleffect."""
        expected = dedent(
            """
        g <- graph.formula(V1 -+ V2, V2 -+ V3, V3 -+ V4, V2 -+ V4, V4 -+ V2, simplify = FALSE)
        g <- set.edge.attribute(graph = g, name = "description", index = c(4, 5), value = "U")
        """
        ).strip()
        self.assertEqual(expected, verma_1.to_causaleffect_str())

    def assert_labeled_convertable(
        self, graph: NxMixedGraph, labeled_edges: Set[Tuple[str, str]]
    ) -> None:
        """Test that the graph can be converted to a DAG, then back to an ADMG."""
        prefix = DEFULT_PREFIX
        tag = DEFAULT_TAG

        labeled_dag = graph.to_latent_variable_dag(prefix=prefix, tag=tag)
        for node in labeled_dag:
            self.assertIn(tag, labeled_dag.nodes[node], msg=f"Node: {node}")
            self.assertEqual(node.startswith(prefix), labeled_dag.nodes[node][tag])

        self.assertEqual(labeled_edges, set(labeled_dag.edges()))

        reconstituted = NxMixedGraph.from_latent_variable_dag(labeled_dag, tag=tag)
        self.assertEqual(graph, reconstituted)

    def test_convertable(self):
        """Test graphs are convertable."""
        for graph, labeled_edges in [
            (
                verma_1,
                {
                    ("V1", "V2"),
                    ("V2", "V3"),
                    ("V3", "V4"),
                    (f"{DEFULT_PREFIX}0", "V2"),
                    (f"{DEFULT_PREFIX}0", "V4"),
                },
            ),
        ]:
            with self.subTest():
                self.assert_labeled_convertable(graph, labeled_edges)

    def test_from_causalfusion(self):
        """Test importing a CausalFusion graph."""
        graph = NxMixedGraph.from_causalfusion_path(VIRAL_PATHOGENESIS_PATH)
        self.assertIsInstance(graph, NxMixedGraph)

    def test_from_admg(self):
        """Test that all ADMGs can be converted to NxMixedGraph."""
        expected = NxMixedGraph.from_str_adj(
            directed={"W": [], "X": ["Y"], "Y": ["Z"], "Z": []},
            undirected={"W": [], "X": ["Z"], "Y": [], "Z": []},
        )
        admg = ADMG(
            vertices=["W", "X", "Y", "Z"],
            di_edges=[["X", "Y"], ["Y", "Z"]],
            bi_edges=[["X", "Z"]],
        )
        self.assertEqual(expected, NxMixedGraph.from_admg(admg))

    def test_from_adj(self):
        """Test the adjacency graph is not a multigraph."""
        directed = dict([("a", ["b", "c"]), ("b", ["a"]), ("c", [])])
        expected = NxMixedGraph.from_str_edges(directed=[("a", "b"), ("a", "c"), ("b", "a")])
        self.assertEqual(expected, NxMixedGraph.from_str_adj(directed=directed))

    def test_is_acyclic(self):
        """Test the directed edges are acyclic."""
        example = NxMixedGraph.from_str_edges(directed=[("a", "b"), ("a", "c"), ("b", "a")])
        self.assertFalse(nx.algorithms.dag.is_directed_acyclic_graph(example.directed))

    def test_is_not_multigraph(self):
        """Test the undirected edges are not inverses of each other."""
        redundant_edges = [("a", "b"), ("b", "a")]
        directed_edges = [("a", "b")]
        expected = NxMixedGraph.from_str_edges(directed=[("a", "b")], undirected=[("a", "b")])
        actual = NxMixedGraph.from_str_edges(directed=directed_edges, undirected=redundant_edges)
        self.assertEqual(expected, actual)

    def test_subgraph(self):
        """Test generating a subgraph from a set of vertices."""
        graph = NxMixedGraph.from_str_edges(
            directed=[("X", "Y"), ("Y", "Z")],
            undirected=[("X", "Z")],
        )
        self.assertEqual(graph, graph.subgraph({X, Y, Z}))

        subgraph = NxMixedGraph.from_str_edges(directed=[("X", "Y")])
        self.assertEqual(subgraph, graph.subgraph({X, Y}))

    def test_intervention(self):
        """Test generating a subgraph based on an intervention."""
        graph = NxMixedGraph.from_str_edges(
            directed=[("X", "Y"), ("Z", "X")],
            undirected=[("X", "Z"), ("X", "Y"), ("Y", "Z")],
        )
        self.assertEqual(graph, graph.intervene(set()))

        intervened_graph = NxMixedGraph.from_str_edges(
            directed=[("X", "Y")],
            undirected=[("Z", "Y")],
        )
        self.assertEqual(intervened_graph, graph.intervene({X}))

    def test_remove_nodes_from(self):
        """Test generating a new graph without the given nodes."""
        graph = NxMixedGraph.from_str_edges(
            directed=[("X", "Y"), ("Z", "X")],
            undirected=[("X", "Z"), ("X", "Y"), ("Y", "Z")],
        )
        self.assertEqual(graph, graph.remove_nodes_from(set()))

        subgraph = NxMixedGraph.from_str_edges(undirected=[("Z", "Y")])
        self.assertEqual(subgraph, graph.remove_nodes_from({X}))

    def test_remove_outgoing_edges_from(self):
        """Test generating a new graph without the outgoing edgs from the given nodes."""
        graph = NxMixedGraph.from_str_edges(directed=[("X", "Y")])
        self.assertEqual(graph, graph.remove_outgoing_edges_from(set()))

        graph = NxMixedGraph.from_str_edges(undirected=[("X", "Y")])
        self.assertEqual(graph, graph.remove_outgoing_edges_from(set()))

        graph = NxMixedGraph.from_str_edges(directed=[("W", "X"), ("X", "Y"), ("Y", "Z")])
        expected = NxMixedGraph.from_str_edges(directed=[("W", "X"), ("Y", "Z")])
        self.assertEqual(expected, graph.remove_outgoing_edges_from({X}))

    def test_ancestors_inclusive(self):
        """Test getting ancestors, inclusive."""
        graph = NxMixedGraph.from_str_edges(
            directed=[("C", "A"), ("C", "B"), ("D", "C"), ("A", "X"), ("A", "Y"), ("B", "Z")]
        )
        self.assertEqual({A, B, C, D}, graph.ancestors_inclusive({A, B}))

        graph = NxMixedGraph.from_str_edges(
            directed=[("X", "Z"), ("Z", "Y")], undirected=[("X", "Y")]
        )
        self.assertEqual({X, Y, Z}, graph.ancestors_inclusive({Y}))
        self.assertEqual({X, Z}, graph.ancestors_inclusive({Z}))
        self.assertEqual({X}, graph.ancestors_inclusive({X}))

    def test_get_c_components(self):
        """Test that get_c_components works correctly."""
        g1 = NxMixedGraph().from_str_edges(directed=[("X", "Y"), ("Z", "X"), ("Z", "Y")])
        c1 = [frozenset([X]), frozenset(["Y"]), frozenset(["Z"])]
        g2 = NxMixedGraph().from_str_edges(directed=[("X", "Y")], undirected=[("X", "Y")])
        c2 = [frozenset([X, Y])]
        g3 = NxMixedGraph().from_str_edges(directed=[(X, M), (M, Y)], undirected=[(X, Y)])
        c3 = [frozenset(["X", "Y"]), frozenset(["M"])]
        for graph, components in [(g1, c1), (g2, c2), (g3, c3)]:
            self.assertIsInstance(graph, NxMixedGraph)
            self.assertEqual(components, graph.get_c_components())

    def test_counterfactual_predicate(self):
        """Test checking counterfactual graph."""
        graph = NxMixedGraph.from_edges(directed=[(X, Y)])
        self.assertFalse(graph.is_counterfactual())

        graph = NxMixedGraph.from_edges(directed=[(X @ Y, Y)])
        self.assertTrue(graph.is_counterfactual())<|MERGE_RESOLUTION|>--- conflicted
+++ resolved
@@ -9,12 +9,8 @@
 import networkx as nx
 from ananke.graphs import ADMG
 
-<<<<<<< HEAD
 from y0.dsl import A, B, C, D, M, Variable, X, Y, Z
-from y0.examples import Example, examples, verma_1
-=======
-from y0.examples import X, Y, verma_1
->>>>>>> 7072e856
+from y0.examples import Example, X, Y, examples, verma_1
 from y0.graph import DEFAULT_TAG, DEFULT_PREFIX, NxMixedGraph
 from y0.resources import VIRAL_PATHOGENESIS_PATH
 
