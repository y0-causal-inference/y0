--- conflicted
+++ resolved
@@ -262,15 +262,13 @@
             graph.get_markov_blanket(x[6]),
         )
 
-<<<<<<< HEAD
-    def test_pre(self):
-        """Test getting the pre-ordering for a given node or set of nodes."""
-        raise NotImplementedError
-=======
     def test_disorient(self):
         """Test disorienting a graph."""
         graph = NxMixedGraph.from_edges(directed=[(X, Y)], undirected=[(Y, Z)])
         disoriented = graph.disorient()
         self.assertTrue(disoriented.has_edge(X, Y))
         self.assertTrue(disoriented.has_edge(Y, Z))
->>>>>>> fa770da9
+
+    def test_pre(self):
+        """Test getting the pre-ordering for a given node or set of nodes."""
+        raise NotImplementedError