--- conflicted
+++ resolved
@@ -9,12 +9,7 @@
 import networkx as nx
 from ananke.graphs import ADMG
 
-<<<<<<< HEAD
-from y0.dsl import Variable
-from y0.examples import cyclic_directed_example, verma_1, vertices_without_edges
-=======
 from y0.examples import verma_1
->>>>>>> 8ada6f7f
 from y0.graph import DEFAULT_TAG, DEFULT_PREFIX, NxMixedGraph
 from y0.resources import VIRAL_PATHOGENESIS_PATH
 
@@ -69,23 +64,11 @@
             with self.subTest():
                 self.assert_labeled_convertable(graph, labeled_edges)
 
-    def test_str_nodes_to_variable_nodes(self):
-        """Test converting a str node NxMixedGraph to a Variable node NxMixedGraph."""
-        graph = NxMixedGraph.from_edges(directed=[("X", "Y"), ("Y", "Z")], undirected=[("X", "Z")])
-
-        expected = NxMixedGraph.from_edges(
-            directed=[(Variable("X"), Variable("Y")), (Variable("Y"), Variable("Z"))],
-            undirected=[(Variable("X"), Variable("Z"))],
-        )
-        self.assert_graph_equal(expected=expected, actual=graph.str_nodes_to_variable_nodes())
-
     def test_from_causalfusion(self):
         """Test importing a CausalFusion graph."""
         graph = NxMixedGraph.from_causalfusion_path(VIRAL_PATHOGENESIS_PATH)
         self.assertIsInstance(graph, NxMixedGraph)
 
-<<<<<<< HEAD
-=======
     def test_from_admg(self):
         """Test that all ADMGs can be converted to NxMixedGraph."""
         expected = NxMixedGraph.from_adj(
@@ -118,25 +101,17 @@
         actual = NxMixedGraph.from_edges(directed=directed_edges, undirected=redundant_edges)
         self.assertEqual(expected, actual)
 
->>>>>>> 8ada6f7f
     def test_subgraph(self):
         """Test generating a subgraph from a set of vertices."""
         graph = NxMixedGraph()
         graph.add_directed_edge("X", "Y")
         graph.add_directed_edge("Y", "Z")
         graph.add_undirected_edge("X", "Z")
-<<<<<<< HEAD
-        self.assert_graph_equal(expected=graph, actual=graph.subgraph({"X", "Y", "Z"}))
-        subgraph = NxMixedGraph()
-        subgraph.add_directed_edge("X", "Y")
-        self.assert_graph_equal(expected=subgraph, actual=graph.subgraph({"X", "Y"}))
-=======
         self.assertEqual(graph, graph.subgraph({"X", "Y", "Z"}))
 
         subgraph = NxMixedGraph()
         subgraph.add_directed_edge("X", "Y")
         self.assertEqual(subgraph, graph.subgraph({"X", "Y"}))
->>>>>>> 8ada6f7f
 
     def test_intervention(self):
         """Test generating a subgraph based on an intervention."""
@@ -146,20 +121,12 @@
         graph.add_undirected_edge("X", "Z")
         graph.add_undirected_edge("X", "Y")
         graph.add_undirected_edge("Y", "Z")
-<<<<<<< HEAD
-        self.assert_graph_equal(expected=graph, actual=graph.intervene(set()))
-        intervened_graph = NxMixedGraph()
-        intervened_graph.add_directed_edge("X", "Y")
-        intervened_graph.add_undirected_edge("Z", "Y")
-        self.assert_graph_equal(expected=intervened_graph, actual=graph.intervene({"X"}))
-=======
         self.assertEqual(graph, graph.intervene(set()))
 
         intervened_graph = NxMixedGraph()
         intervened_graph.add_directed_edge("X", "Y")
         intervened_graph.add_undirected_edge("Z", "Y")
         self.assertEqual(intervened_graph, graph.intervene({"X"}))
->>>>>>> 8ada6f7f
 
     def test_remove_nodes_from(self):
         """Test generating a new graph without the given nodes."""
@@ -169,63 +136,8 @@
         graph.add_undirected_edge("X", "Z")
         graph.add_undirected_edge("X", "Y")
         graph.add_undirected_edge("Y", "Z")
-<<<<<<< HEAD
-        self.assert_graph_equal(expected=graph, actual=graph.intervene(set()))
-        subgraph = NxMixedGraph()
-        subgraph.add_undirected_edge("Z", "Y")
-        self.assert_graph_equal(expected=subgraph, actual=graph.remove_nodes_from({"X"}))
-
-    def test_from_admg(self):
-        """Test that all ADMGs can be converted to NxMixedGraph."""
-        admg = ADMG(
-            vertices=["W", "X", "Y", "Z"],
-            di_edges=[["X", "Y"], ["Y", "Z"]],
-            bi_edges=[["X", "Z"]],
-        )
-        expected = vertices_without_edges.graph
-        actual = NxMixedGraph.from_admg(admg)
-        self.assert_graph_equal(expected, actual)
-
-    def assert_graph_equal(self, expected: NxMixedGraph, actual: NxMixedGraph) -> None:
-        """Assert that two NxMixedGraphs are structurally equivalent.
-
-        :param expected: The expected graph
-        :param actual: The graph to test
-
-        .. note:: This includes bidirected edges regardless of the order the vertices are specified
-        """
-        self.assertEqual(set(expected.directed.nodes()), set(actual.directed.nodes()))
-        self.assertEqual(set(expected.undirected.nodes()), set(actual.undirected.nodes()))
-        expected_di_edges = set(expected.directed.edges())
-        actual_di_edges = set(actual.directed.edges())
-        expected_bi_edges = set([frozenset([u, v]) for u, v in expected.undirected.edges()])
-        actual_bi_edges = set([frozenset([u, v]) for u, v in actual.undirected.edges()])
-        self.assertEqual(expected_di_edges, actual_di_edges)
-        self.assertEqual(expected_bi_edges, actual_bi_edges)
-
-    def test_from_adj(self):
-        """Test the adjacency graph is not a multigraph."""
-        directed = dict([("a", ["b", "c"]), ("b", ["a"]), ("c", [])])
-        expected = cyclic_directed_example.graph
-        self.assert_graph_equal(expected, NxMixedGraph.from_adj(directed=directed, undirected={}))
-
-    def test_is_acyclic(self):
-        """Test the directed edges are acyclic."""
-        self.assertFalse(
-            nx.algorithms.dag.is_directed_acyclic_graph(cyclic_directed_example.graph.directed)
-        )
-
-    def test_is_not_multigraph(self):
-        """Test the undirected edges are not inverses of each other."""
-        redundant_edges = [("a", "b"), ("b", "a")]
-        directed_edges = [("a", "b")]
-        expected = NxMixedGraph.from_edges(directed=[("a", "b")], undirected=[("a", "b")])
-        actual = NxMixedGraph.from_edges(directed=directed_edges, undirected=redundant_edges)
-        self.assert_graph_equal(expected, actual)
-=======
         self.assertEqual(graph, graph.remove_nodes_from(set()))
 
         subgraph = NxMixedGraph()
         subgraph.add_undirected_edge("Z", "Y")
-        self.assertEqual(subgraph, graph.remove_nodes_from({"X"}))
->>>>>>> 8ada6f7f
+        self.assertEqual(subgraph, graph.remove_nodes_from({"X"}))