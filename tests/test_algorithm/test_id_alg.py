# -*- coding: utf-8 -*-

"""Tests for the identify algorithm."""

import itertools as itt
import unittest

# from y0.graph import admg_to_latent_variable_dag
from y0.algorithm.identify import Unidentifiable, idc, identify, Identification, Query
from y0.algorithm.identify.id_std import (
    line_1,
    line_2,
    line_3,
    line_4,
    line_5,
    line_6,
    line_7,
)
<<<<<<< HEAD

# from y0.algorithm.taheri_design import iterate_lvdags
from y0.dsl import Expression, P, Product, Sum, Variable, X, Y, Y1, Z, get_outcomes_and_treatments
=======
from y0.dsl import (
    Y1,
    Expression,
    P,
    Product,
    Sum,
    Variable,
    X,
    Y,
    Z,
    get_outcomes_and_treatments,
)
>>>>>>> 1ec5937f
from y0.examples import (
    figure_6a,
    line_1_example,
    line_2_example,
    line_3_example,
    line_4_example,
    line_5_example,
    line_6_example,
    line_7_example,
)
from y0.mutate import canonicalize
from y0.graph import NxMixedGraph

P_XY = P(X, Y)
P_XYZ = P(X, Y, Z)
M = Variable("M")


class TestIdentify(unittest.TestCase):
    """Test cases from https://github.com/COVID-19-Causal-Reasoning/Y0/blob/master/ID_whittemore.ipynb."""

    def assert_identify(
        self, expected: Expression, graph: NxMixedGraph[Variable], query: Expression
    ) -> None:
        id_in = Identification(Query.from_expression(query), graph)
        self.assert_expr_equal(expected, identify(id_in))

    def assert_unidentifiable(self, expected, graph, query):
        id_in = Identification(Query.from_expression(query), graph)
        with self.assertRaises(Unidentifiable):
            identify(id_in)

    def assert_expr_equal(self, expected: Expression, actual: Expression) -> None:
        """Assert that two expressions are the same."""
        expected_outcomes, expected_treatments = get_outcomes_and_treatments(query=expected)
        actual_outcomes, actual_treatments = get_outcomes_and_treatments(query=actual)
        self.assertEqual(expected_treatments, actual_treatments)
        self.assertEqual(expected_outcomes, actual_outcomes)
        ordering = tuple(expected.get_variables())
        expected_canonical = canonicalize(expected, ordering)
        actual_canonical = canonicalize(actual, ordering)
        self.assertEqual(
            expected_canonical,
            actual_canonical,
            msg=f"\nExpected: {str(expected_canonical)}\nActual:   {str(actual_canonical)}",
        )

    def test_idc(self):
        r"""Test that the IDC algorithm works correctly."""
        for identification in figure_6a.identifications:
            id_in = identification["id_in"][0]
            id_out = identification["id_out"][0]
            self.assert_expr_equal(
                expected=id_out.estimand,
                actual=idc(id_in),
            )

    def test_line_1(self):
        r"""Test that line 1 of ID algorithm works correctly.

        If no action has been taken, the effect on :math:`\mathbf Y` is just the marginal of
        the observational distribution :math:`P(\mathbf v)` on :math:`\mathbf Y`.
        """
        for identification in line_1_example.identifications:
            self.assert_expr_equal(
                expected=identification["id_out"][0].estimand,
                actual=line_1(identification["id_in"][0]),
            )
            self.assert_expr_equal(
                identification["id_out"][0].estimand,
                identify(identification["id_in"][0]),
            )

    def test_line_2(self):
        r"""Test line 2 of the identification algorithm.

        2. If we are interested in the effect on :math:`\mathbf Y`, it is sufficient to restrict our
        attention on the parts of the model ancestral to :math:`\mathbf Y`.
        """
        for identification in line_2_example.identifications:
            id_out = identification["id_out"][0]
            self.assertEqual(
                id_out,
                line_2(identification["id_in"][0]),
            )
            self.assert_expr_equal(
                Sum.safe(expression=Sum.safe(expression=P(Y, X, Z), ranges=[X]), ranges=[Z]),
                identify(identification["id_in"][0]),
            )

    def test_line_3(self):
        r"""Test line 3 of the identification algorithm.

        3. Forces an action on any node where such an action would have no effect on :math:`\mathbf Y`—assuming
        we already acted on :math:`\mathbf X`. Since actions remove incoming arrows, we can view line 3 as
        simplifying the causal graph we consider by removing certain arcs from the graph, without
        affecting the overall answer.
        """
        for identification in line_3_example.identifications:
            self.assertEqual(
                identification["id_out"][0],
                line_3(identification["id_in"][0]),
            )
            self.assert_expr_equal(
                P(Y | (X, Z)),
                identify(identification["id_in"][0]),
            )

    def test_line_4(self):
        r"""Test line 4 of the identification algorithm.

        4. The key line of the algorithm, it decomposes the problem into a set of smaller problems
        using the key property of *c-component factorization* of causal models. If the entire graph
        is a single C-component already, further problem decomposition is impossible, and we must
        provide base cases. :math:`\mathbf{ID}` has three base cases.
        """
        for identification in line_4_example.identifications:
            actuals = line_4(identification["id_in"][0])
            expecteds = identification["id_out"]
            self.assertEqual(len(expecteds), len(actuals))
            match = []
            for expected, actual in itt.product(expecteds, actuals):
                if expected == actual:
                    match.append((expected, actual))
            self.assertEqual(len(expecteds), len(match), msg="Could not match identifications")

            # TODO @cthoyt
            self.assert_expr_equal(
                Sum.safe(
                    ranges=[M, Z],
                    expression=Product.safe(
                        [
                            P(M | (Z, X)),
                            P(Y | (M, Z, X)),
                            Sum.safe(expression=P(Z, X, M, Y), ranges=[X, M, Y]),
                        ]
                    ),
                ),
                identify(identification["id_in"][0]),
            )

    def test_line_5(self):
        r"""Test line 5 of the identification algorithm.

        5. Fails because it finds two C-components, the graph :math:`G` itself, and a subgraph :math:`S` that
        does not contain any :math:`\mathbf X` nodes. But that is exactly one of the properties of C-forests
        that make up a hedge. In fact, it turns out that it is always possible to recover a hedge
        from these two c-components.
        """
        for identification in line_5_example.identifications:
            with self.assertRaises(Unidentifiable):
                line_5(identification["id_in"][0])
            with self.assertRaises(Unidentifiable):
                identify(identification["id_in"][0])

    def test_line_6(self):
        r"""Test line 6 of the identification algorithm.

        6. Asserts that if there are no bidirected arcs from X to the other nodes in the current
        subproblem under consideration, then we can replace acting on X by conditioning, and thus
        solve the subproblem.
        """
        for identification in line_6_example.identifications:
            id_out = identification["id_out"][0]

            self.assert_expr_equal(
                expected=id_out.estimand,
                actual=line_6(identification["id_in"][0]),
            )
            self.assert_expr_equal(
                P(Y | (X, Z)),
                line_6(identification["id_in"][0]),
            )

    def test_line_7(self):
        r"""Test line 2 of the identification algorithm.

        7. The most complex case where :math:`\mathbf X` is partitioned into two sets, :math:`\mathbf W` which
        contain bidirected arcs into other nodes in the subproblem, and :math:`\mathbf Z` which do not.
        In this situation, identifying :math:`P(\mathbf y|do(\mathbf x))` from :math:`P(v)` is equivalent to
        identifying :math:`P(\mathbf y|do(\mathbf w))` from :math:`P(\mathbf V|do(\mathbf z))`, since
        :math:`P(\mathbf y|do(\mathbf x)) = P(\mathbf y|do(\mathbf w), do(\mathbf z))`. But the term
        :math:`P(\mathbf V|do(\mathbf z))` is identifiable using the previous base case, so we can consider
        the subproblem of identifying :math:`P(\mathbf y|do(\mathbf w))`.
        """
        for identification in line_7_example.identifications:
            id_out = identification["id_out"][0]
            id_in = identification["id_in"][0]
            W1, X = Variable("W1"), Variable("X")
            self.assertEqual(id_out, line_7(id_in))
            self.assert_expr_equal(
                Sum.safe(expression=P(Y1 | (W1, X)) * P(W1), ranges=[W1]), identify(id_in)
            )

    def test_figure_2a(self):
        """Test Figure 2A.
        Shpitser, I., & Pearl, J. (2008). Complete Identification Methods for the Causal Hierarchy.
        Journal of Machine Learning Research.
        """
        graph = NxMixedGraph()
        graph.add_directed_edge("X", "Y")
        # print(identify(graph, Y @ X).to_text())
        expr = "[ sum_{} P(Y|X) ]"
        frac_expr = P_XY / Sum[Y](P_XY)
        cond_expr = P(Y | X)
        self.assert_identify(cond_expr, graph, P(Y @ X))

    def test_figure_2b(self):
        """Test Figure 2B.
        Shpitser, I., & Pearl, J. (2008). Complete Identification Methods for the Causal Hierarchy.
        Journal of Machine Learning Research.
        """
        graph = NxMixedGraph()
        graph.add_directed_edge("X", "Y")
        graph.add_directed_edge("X", "Z")
        graph.add_directed_edge("Z", "Y")
        graph.add_undirected_edge("Y", "Z")
        expr = "[ sum_{Z} P(Z|X) P(Y|X,Z) ]"
        cond_expr = Sum[Z](P(Z | X) * P(Y | X, Z))
        frac_expr = Sum[Z](Sum[Y](P_XY) / (Sum[Z](Sum[Y](P_XY))) * (P_XY / Sum[Y](P_XY)))
        self.assert_identify(cond_expr, graph, P(Y @ X))

    def test_figure_2c(self):
        """Test Figure 2C.
        Shpitser, I., & Pearl, J. (2008). Complete Identification Methods for the Causal Hierarchy.
        Journal of Machine Learning Research.
        """
        graph = NxMixedGraph()
        graph.add_directed_edge("X", "Y")
        graph.add_directed_edge("Z", "X")
        graph.add_directed_edge("Z", "Y")
        graph.add_undirected_edge("Y", "Z")
        # print(identify(graph, Y @ X).to_text())
        expr = "[ sum_{Z} P(Z) P(Y|X,Z) ]"
        cond_expr = Sum[Z](P(Z) * P(Y | X, Z))
        frac_expr = Sum[Z](Sum[X, Y](P_XYZ) / (Sum[Z](Sum[X, Y](P_XYZ))) * (P_XYZ / Sum[Y](P_XYZ)))
        self.assert_identify(cond_expr, graph, P(Y @ X))
        # self.assert_identify(grammar.parseString(expr)[0], graph, Y@X)

    def test_figure_2d(self):
        """Test Figure 2D.
        frac_expr = Sum[Z](Sum[X, Y](P_XYZ) * P_XYZ / Sum[Y](P_XYZ))
        """
        graph = NxMixedGraph()
        graph.add_directed_edge("X", "Y")
        graph.add_directed_edge("Z", "X")
        graph.add_directed_edge("Z", "Y")
        graph.add_undirected_edge("X", "Z")
        # print(identify(graph, Y @ X).to_text())

        expr = Sum[Z](P(Y | X, Z) * Sum[X, Y](P(X, Y, Z)))
        self.assert_identify(expr, graph, P(Y @ X))
        # self.assert_identify(grammar.parseString(expr)[0], graph, Y@X)

    def test_figure_2e(self):
        """Test Figure 2E.
        Shpitser, I., & Pearl, J. (2008). Complete Identification Methods for the Causal Hierarchy.
        Journal of Machine Learning Research.
        """
        graph = NxMixedGraph()
        graph.add_directed_edge("X", "Z")
        graph.add_directed_edge("Z", "Y")
        graph.add_undirected_edge("X", "Y")
        expr = "[ sum_{Z} [ sum_{} P(Z|X) ] [ sum_{} [ sum_{X} P(X) P(Y|X,Z) ] ] ]"
        cond_expr = Sum[Z](Sum[X](P(Y | X, Z) * P(X)) * P(Z | X))
        frac_expr = Sum[Z](Sum[Y](P_XYZ) / Sum[Z](Sum[Y](P_XYZ))) * Sum[X](
            P_XYZ * Sum[Y, Z](P_XYZ) / Sum[Y](P_XYZ) / Sum[X](Sum[Y, Z](P_XYZ))
        )
        self.assert_identify(cond_expr, graph, P(Y @ X))
        # self.assert_identify(grammar.parseString(expr)[0], graph, Y@X)

    def test_figure_3a(self):
        """Test Figure 3a. A graph hedge-less for P(y1,y2|do(x))
        Shpitser, I., & Pearl, J. (2008). Complete Identification Methods for the Causal Hierarchy.
        Journal of Machine Learning Research.
        """
        graph = NxMixedGraph()
        W1, W2, Y1, Y2 = Variable("W1"), Variable("W2"), Variable("Y1"), Variable("Y2")
        graph.add_directed_edge("X", "Y1")
        graph.add_directed_edge("W1", "X")
        graph.add_directed_edge("W2", "Y2")
        graph.add_undirected_edge("W1", "W2")
        graph.add_undirected_edge("W1", "Y1")
        graph.add_undirected_edge("W1", "Y2")
        graph.add_undirected_edge("X", "W2")
        cond_expr = Sum[W2](
            Sum[W1, X, Y1, Y2](P(W1, W2, X, Y1, Y2)) * Sum[W1](P(W1) * P(Y1 | W1, X)) * P(Y2 | W2)
        )
        self.assert_identify(cond_expr, graph, P(Y1 @ X, Y2 @ X))

    # def test_taheri(self):
    #     """Test that all graphs produced by Sara's design algorithm can be run with :func:`identify`."""
    #     VIRAL_PATHOGENESIS_PATH = '../../src/y0/resources/viral_pathogenesis.json'
    #     DEFAULT_TAG = 'type'
    #     graph = NxMixedGraph.from_causalfusion_path(VIRAL_PATHOGENESIS_PATH)

    #     cause = "EGFR"
    #     effect = "CytokineStorm"
    #     stop = 5
    #     tag = DEFAULT_TAG
    #     dag = admg_to_latent_variable_dag(graph.to_admg(), tag=tag)
    #     fixed_latent = {node for node, data in dag.nodes(data=True) if data[tag]}
    #     for latents, observed, lvdag in iterate_lvdags(
    #         dag,
    #         fixed_observed={cause, effect},
    #         fixed_latents=fixed_latent,
    #         stop=stop,
    #     ):
    #         with self.subTest(latents=latents):
    #             result = _get_result(
    #                 lvdag=lvdag,
    #                 latents=latents,
    #                 observed=observed,
    #                 cause=cause,
    #                 effect=effect,
    #             )
    #             self.assertIsNotNone(result)  # throwaway test


if __name__ == "__main__":
    unittest.main()<|MERGE_RESOLUTION|>--- conflicted
+++ resolved
@@ -6,7 +6,7 @@
 import unittest
 
 # from y0.graph import admg_to_latent_variable_dag
-from y0.algorithm.identify import Unidentifiable, idc, identify, Identification, Query
+from y0.algorithm.identify import Identification, Query, Unidentifiable, idc, identify
 from y0.algorithm.identify.id_std import (
     line_1,
     line_2,
@@ -16,11 +16,8 @@
     line_6,
     line_7,
 )
-<<<<<<< HEAD
 
 # from y0.algorithm.taheri_design import iterate_lvdags
-from y0.dsl import Expression, P, Product, Sum, Variable, X, Y, Y1, Z, get_outcomes_and_treatments
-=======
 from y0.dsl import (
     Y1,
     Expression,
@@ -33,7 +30,6 @@
     Z,
     get_outcomes_and_treatments,
 )
->>>>>>> 1ec5937f
 from y0.examples import (
     figure_6a,
     line_1_example,
@@ -44,8 +40,8 @@
     line_6_example,
     line_7_example,
 )
+from y0.graph import NxMixedGraph
 from y0.mutate import canonicalize
-from y0.graph import NxMixedGraph
 
 P_XY = P(X, Y)
 P_XYZ = P(X, Y, Z)
