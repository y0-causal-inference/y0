--- conflicted
+++ resolved
@@ -653,12 +653,6 @@
         self.assert_graph_equal(figure_11a.graph, cf_graph_2)
         self.assert_graph_equal(figure_11b.graph, cf_graph_6)
         self.assert_graph_equal(figure_11c.graph, cf_graph_7)
-<<<<<<< HEAD
-        # FIXME
-        self.assert_graph_equal(merge_pw(figure_9b.graph, W @ -x, W @ -d)[0], cf_graph_8)
-        self.assert_graph_equal(merge_pw(figure_9b.graph, Z, W)[0], cf_graph_9)
-        self.assertTrue(D @ -d not in merge_pw(figure_11a.graph, Z, Z @ -d)[0].nodes())
-=======
         self.assertNotIn(D @ -d, merge_pw(figure_11a.graph, Z, Z @ -d)[0].nodes())
 
     def test_merge_pw_both_counterfactual(self):
@@ -672,7 +666,6 @@
         cf_graph_1, _, _ = merge_pw(figure_9b.graph, W, Z)
         cg_graph_1, _, _ = merge_pw(figure_9b.graph, Z, W)
         self.assert_graph_equal(cg_graph_1, cf_graph_1)
->>>>>>> 2d776bd0
 
     def test_is_inconsistent(self):
         r"""Test whether two nodes are inconsistent."""
@@ -771,13 +764,5 @@
             directed=[(X @ -x, Z @ -x), (Z @ -x, Y @ -x), (X @ +x, Z @ +x)],
             undirected=[(Z @ -x, Z @ +x)],
         )
-<<<<<<< HEAD
-
-        expected_event8 = {Y @ -X: -Y, Z @ +X: -Z, Z @ -X: -Z}
-        # FIXME
-        self.assert_graph_equal(expected_graph8, actual_graph8)
-        self.assertEqual(expected_event8, actual_event8)
-=======
         self.assert_graph_equal(expected_cf_graph, actual_cf_graph, sort=True)
-        self.assertEqual({Y @ -X: -Y, Z @ +X: -Z, Z @ -X: -Z}, new_event)
->>>>>>> 2d776bd0
+        self.assertEqual({Y @ -X: -Y, Z @ +X: -Z, Z @ -X: -Z}, new_event)