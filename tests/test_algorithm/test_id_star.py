--- conflicted
+++ resolved
@@ -23,15 +23,9 @@
     sub,
     violates_axiom_of_effectiveness,
 )
-<<<<<<< HEAD
 from y0.algorithm.identify.idc_star import idc_star, rule_2_of_do_calculus_applies
-from y0.dsl import D, W, X, Y, Z, P, Sum
+from y0.dsl import D, W, X, Y, Z, P, Sum, Zero
 from y0.examples import figure_9a, figure_9c, figure_9d, tikka_figure_2, tikka_figure_5, tikka_figure_6a, tikka_figure_6b
-=======
-from y0.algorithm.identify import idc_star
-from y0.dsl import D, P, Sum, W, X, Y, Z, Zero
-from y0.examples import figure_9a, figure_9c, figure_9d, tikka_figure_2, tikka_figure_5
->>>>>>> cfbf961a
 from y0.graph import NxMixedGraph
 
 d, w, x, y, z = -D, -W, -X, -Y, -Z
@@ -90,11 +84,9 @@
         self.assertFalse(violates_axiom_of_effectiveness({X @ x: x}))
         self.assertFalse(violates_axiom_of_effectiveness({X @ ~x: ~x}))
         self.assertFalse(violates_axiom_of_effectiveness({X @ x: x, Y @ x: y}))
-<<<<<<< HEAD
         self.assertFalse(violates_axiom_of_effectiveness({Z @ -x: -z, X: +x}))
-=======
         self.assertEqual(Zero(), id_star(..., {X @ x: ~x}))
->>>>>>> cfbf961a
+
 
     def test_id_star_line_3(self):
         """Check to see if the counterfactual event is tautological."""
