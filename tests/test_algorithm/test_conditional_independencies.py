# -*- coding: utf-8 -*-

"""Test getting conditional independencies (and related)."""

import typing
import unittest
from typing import Iterable, Set

from pgmpy.estimators import CITests

from y0.algorithm.conditional_independencies import (
    are_d_separated,
    get_conditional_independencies,
)
<<<<<<< HEAD
from y0.dsl import AA, B, C, D, E, F, G, Variable, X, Y
from y0.examples import (
    Example,
    d_separation_example,
    examples,
    frontdoor_backdoor_example,
    frontdoor_example,
)
from y0.graph import NxMixedGraph
from y0.struct import CITestTuple, DSeparationJudgement
=======
from y0.dsl import AA, B, C, D, E, F, G, Variable
from y0.examples import Example, d_separation_example, examples
from y0.graph import NxMixedGraph, iter_moral_links
from y0.struct import DSeparationJudgement
>>>>>>> 65725408


class TestDSeparation(unittest.TestCase):
    """Test the d-separation utility."""

    def test_mit_example(self):
        """Test checking D-separation on the MIT example."""
        graph = d_separation_example.graph

        self.assertFalse(are_d_separated(graph, AA, B, conditions=[D, F]))
        self.assertTrue(are_d_separated(graph, AA, B))
        self.assertTrue(are_d_separated(graph, D, E, conditions=[C]))
        self.assertFalse(are_d_separated(graph, AA, B, conditions=[C]))
        self.assertFalse(are_d_separated(graph, D, E))
        self.assertFalse(are_d_separated(graph, D, E, conditions=[AA, B]))
        self.assertFalse(are_d_separated(graph, G, G, conditions=[C]))

    def test_examples(self):
        """Check that example conditional independencies are d-separations and conditions (if present) are required.

        This test is using convenient examples to ensure that the d-separation algorithm
        isn't just always returning true or false.
        """
        testable = (
            example for example in examples if example.conditional_independencies is not None
        )

        for example in testable:
            with self.subTest(name=example.name):
                for ci in example.conditional_independencies:
                    self.assertIn(ci.left, example.graph)
                    self.assertIn(ci.right, example.graph)
                    judgement = are_d_separated(
                        example.graph, ci.left, ci.right, conditions=ci.conditions
                    )
                    self.assertTrue(
                        judgement,
                        msg=f"Expected d-separation not found in {example.name}",
                    )
                    if ci.conditions:
                        self.assertFalse(
                            are_d_separated(example.graph, ci.left, ci.right),
                            msg="Unexpected d-separation",
                        )

    def test_moral_links(self):
        """Test adding 'moral links' (part of the d-separation algorithm).

        This test covers several cases around moral links to ensure that they are added when needed.
        """
        graph = NxMixedGraph.from_str_edges(
            nodes=("a", "b", "c"),
            directed=[("a", "b"), ("b", "c")],
        )
        links = list(iter_moral_links(graph))
        self.assertEqual([], links, msg="Unexpected moral links added.")

        graph = NxMixedGraph.from_str_edges(
            nodes=("a", "b", "c"),
            directed=[("a", "c"), ("b", "c")],
        )
        links = set(tuple(sorted(e)) for e in iter_moral_links(graph))
        self.assertEqual(
            {(Variable("a"), Variable("b"))},
            links,
            msg="Moral links not as expected in single-link case.",
        )

        graph = NxMixedGraph.from_str_edges(
            nodes=("a", "b", "aa", "bb", "c"),
            directed=[("a", "c"), ("b", "c"), ("aa", "c"), ("bb", "c")],
        )
        links = set(tuple(sorted(e)) for e in iter_moral_links(graph))
        self.assertEqual(
            {
                (Variable("a"), Variable("b")),
                (Variable("a"), Variable("aa")),
                (Variable("a"), Variable("bb")),
                (Variable("aa"), Variable("b")),
                (Variable("aa"), Variable("bb")),
                (Variable("b"), Variable("bb")),
            },
            links,
            msg="Moral links not as expected in multi-link case.",
        )

        graph = NxMixedGraph.from_str_edges(
            nodes=("a", "b", "c", "d", "e"),
            directed=[("a", "c"), ("b", "c"), ("c", "e"), ("d", "e")],
        )
        links = set(tuple(sorted(e)) for e in iter_moral_links(graph))
        self.assertEqual(
            {(Variable("a"), Variable("b")), (Variable("c"), Variable("d"))},
            links,
            msg="Moral links not as expected in multi-site case.",
        )


class TestGetConditionalIndependencies(unittest.TestCase):
    """Test getting conditional independencies."""

    def assert_example_has_judgements(self, example: Example) -> None:
        """Assert that the example is consistent w.r.t. D-separations."""
        self.assertIsNotNone(example.conditional_independencies)
        self.assert_has_judgements(
            graph=example.graph,
            judgements=example.conditional_independencies,
        )

    def assert_judgement_types(self, judgements: Iterable[DSeparationJudgement]):
        """Assert all judgmenets have the right types."""
        self.assertTrue(
            all(
                (
                    isinstance(judgement.left, Variable)
                    and isinstance(judgement.right, Variable)
                    and all(isinstance(c, Variable) for c in judgement.conditions)
                )
                for judgement in judgements
            )
        )

    def assert_has_judgements(self, graph, judgements: Iterable[DSeparationJudgement]) -> None:
        """Assert that the graph has the correct conditional independencies.

        :param graph: the graph to test
        :type graph: NxMixedGraph or ananke.graphs.SG
        :param judgements: the set of expected conditional independencies
        """
        self.assertTrue(all(isinstance(node, Variable) for node in graph))
        self.assert_judgement_types(judgements)

        asserted_judgements = set(judgements)
        self.assertIsNotNone(asserted_judgements, "Expected independencies is empty.")

        observed_judgements = get_conditional_independencies(graph)
        self.assertIsNotNone(observed_judgements, "Observed independencies is empty.")
        self.assert_judgement_types(asserted_judgements)

        self.assertTrue(
            all(judgement.is_canonical for judgement in observed_judgements),
            msg="one or more of the returned DSeparationJudgement instances are not canonical",
        )

        self.assert_valid_judgements(graph, asserted_judgements)
        self.assert_valid_judgements(graph, observed_judgements)

        expected_pairs = {(judgement.left, judgement.right) for judgement in asserted_judgements}
        observed_pairs = {(judgement.left, judgement.right) for judgement in observed_judgements}
        self.assertEqual(
            expected_pairs,
            observed_pairs,
            "Judgements do not find same separable pairs",
        )

        def _get_match(ref, options):
            """Find a judgement that has the same left/right pair as the reference judgement."""
            for alt in options:
                if ref.left == alt.left and ref.right == alt.right:
                    return alt
            return None

        for judgement in asserted_judgements:
            with self.subTest(name=judgement):
                matching = _get_match(judgement, observed_judgements)
                self.assertIsNotNone(matching, "No matching judgement found.")
                self.assertGreaterEqual(
                    len(judgement.conditions),
                    len(matching.conditions),
                    msg="Observed conditional independence more complicated than reference.",
                )

    def assert_valid_judgements(
        self, graph: NxMixedGraph, judgements: Set[DSeparationJudgement]
    ) -> None:
        """Check that a set of judgments are valid with respect to a graph."""
        self.assertIsInstance(graph, NxMixedGraph)

        for judgement in judgements:
            self.assertTrue(
                all(isinstance(condition, Variable) for condition in judgement.conditions)
            )
            self.assertTrue(
                are_d_separated(
                    graph,
                    judgement.left,
                    judgement.right,
                    conditions=judgement.conditions,
                ),
                msg=f"Conditional independency is not a d-separation in {graph}",
            )

        pairs = [(judgement.left, judgement.right) for judgement in judgements]
        self.assertEqual(len(pairs), len(set(pairs)), "Duplicate left/right pair observed")

    def test_examples(self):
        """Test getting the conditional independencies from the example graphs."""
        testable = (
            example for example in examples if example.conditional_independencies is not None
        )

        for example in testable:
            with self.subTest(name=example.name):
                self.maxDiff = None
                self.assert_example_has_judgements(example)

    def test_ci_test_continuous(self):
        """Test conditional independency test on continuous data."""
        data = frontdoor_example.generate_data(500)  # continuous
        judgement = DSeparationJudgement(
            left=X,
            right=Y,
            separated=...,
            conditions=(),
        )
        test_result_bool = judgement.test(data, method="pearson", boolean=True)
        self.assertIsInstance(test_result_bool, bool)

        test_result_tuple = judgement.test(data, method="pearson", boolean=False)
        self.assertIsInstance(test_result_tuple, CITestTuple)
        self.assertIsNone(test_result_tuple.dof)

        # Test that an error is thrown if using a discrete test on continuous data
        with self.assertRaises(ValueError):
            judgement.test(data, method="chi-square", boolean=True)

    def test_ci_test_discrete(self):
        """Test conditional independency test on discrete data."""
        data = frontdoor_backdoor_example.generate_data(500)  # discrete
        judgement = DSeparationJudgement(
            left=X,
            right=Y,
            separated=...,
            conditions=(),
        )
        for method in typing.get_args(CITests):
            test_result_bool = judgement.test(data, method=method, boolean=True)
            self.assertIsInstance(test_result_bool, bool)

            test_result_tuple = judgement.test(data, method=method, boolean=False)
            self.assertIsInstance(test_result_tuple, CITestTuple)
            self.assertIsNotNone(test_result_tuple.dof)

        # Test that an error is thrown if using a continous test on discrete data
        with self.assertRaises(ValueError):
            judgement.test(data, method="pearson", boolean=True)<|MERGE_RESOLUTION|>--- conflicted
+++ resolved
@@ -12,7 +12,6 @@
     are_d_separated,
     get_conditional_independencies,
 )
-<<<<<<< HEAD
 from y0.dsl import AA, B, C, D, E, F, G, Variable, X, Y
 from y0.examples import (
     Example,
@@ -21,14 +20,8 @@
     frontdoor_backdoor_example,
     frontdoor_example,
 )
-from y0.graph import NxMixedGraph
+from y0.graph import NxMixedGraph, iter_moral_links
 from y0.struct import CITestTuple, DSeparationJudgement
-=======
-from y0.dsl import AA, B, C, D, E, F, G, Variable
-from y0.examples import Example, d_separation_example, examples
-from y0.graph import NxMixedGraph, iter_moral_links
-from y0.struct import DSeparationJudgement
->>>>>>> 65725408
 
 
 class TestDSeparation(unittest.TestCase):
