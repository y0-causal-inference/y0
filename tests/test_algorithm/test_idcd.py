--- conflicted
+++ resolved
@@ -3,9 +3,8 @@
 import unittest
 
 from tests.test_algorithm.test_ioscm import simple_cyclic_graph_1, simple_cyclic_graph_2
-from y0.algorithm.identify import Unidentifiable, identify_outcomes
+from y0.algorithm.identify import Unidentifiable
 from y0.algorithm.identify.idcd import (
-    _calculate_scc_distribution,
     _get_apt_order_predecessors,
     compute_scc_distributions,
     idcd,
@@ -582,336 +581,4 @@
             original_distribution=original_distribution,
             intervention_set=intervention_set,
         )
-<<<<<<< HEAD
-
-        # should successfully compute distribution for the SCC
-        self.assertIsInstance(result, dict)
-        self.assertEqual(len(result), 1)
-
-        self.assertIsInstance(result[frozenset({Z})], Expression)
-
-
-# ----------------------------------------------------------------------------
-
-
-class TestCalculateSCCDistribution(unittest.TestCase):
-    """Tests for _calculate_scc_distribution function."""
-
-    pass  # adding tests here later
-
-
-class TestLine23ImplementationComparison(unittest.TestCase):
-    """Tests comparing two implementations of Line 23."""
-
-    def test_approach_comparison_simple_cycle(self) -> None:
-        """Compare Approach A (using identify_outcomes) vs Approach B (direct construction).
-
-        Graph: simple_cyclic_graph_1
-        - R -> X -> W -> Z -> X (cycle)
-        - W -> Y
-        - Districts: {R}, {X, W, Z,},  {Y}
-
-
-
-        This test verifies both approaches produce equivalent symbolic expressions
-        for computing R_A[S] in Line 23 of the IDCD algorithm.
-
-        Approach A: Call identify_outcomes with apt_order
-        Approach B: Current _calculate_scc_distribution implementation
-
-        Expected: Both should return equivalent Expression objects.
-
-        """
-        graph = simple_cyclic_graph_1
-
-        # test on the SCC {X, W, Z}
-        scc = frozenset({X, W, Z})
-
-        # ancestral closure for this test
-        ancestral_closure = {R, X, W, Z}
-
-        original_distribution = P(R, X, W, Z)
-
-        # intervention set: nodes - ancestral_closure
-        nodes = set(graph.nodes())
-        intervention_set = nodes - ancestral_closure
-
-        # step 2: compute apt-order and predecessors
-        subgraph_a = graph.subgraph(ancestral_closure)
-        apt_order_a = get_apt_order(subgraph_a)
-
-        # get predecessors of the SCC
-        predecessors = _get_apt_order_predecessors(
-            scc,
-            apt_order_a,
-            ancestral_closure,
-        )
-
-        # step 3: Approach A vs B
-
-        # approach B using current implementation with direct construction of expression
-        result_b = _calculate_scc_distribution(
-            scc=scc,
-            predecessors=predecessors,
-            intervention_set=intervention_set,
-            original_distribution=original_distribution,
-            graph=graph,
-        )
-
-        # Approach A - using identify_outcomes
-        result_a = identify_outcomes(
-            graph=graph,
-            outcomes=scc,
-            conditions=predecessors if predecessors else None,
-            strict=True,
-            treatments=intervention_set,
-            ordering=apt_order_a,
-        )
-
-        # Step 4: Compare results - they should be equivalent expressions
-        self.assertIsInstance(result_a, Expression)
-        self.assertIsInstance(result_b, Expression)
-
-        # compare string representations for equivalence
-        result_a_str = str(result_a)
-        result_b_str = str(result_b)
-
-        # If they're equivalent, the strings should match
-        # (This might need adjustment depending on expression normalization)
-        self.assertEqual(
-            result_a_str,
-            result_b_str,
-            f"Approaches produce different results:\n"
-            f"Approach A: {result_a_str}\n"
-            f"Approach B: {result_b_str}",
-        )
-
-    def test_approach_comparison_no_predecessors(self) -> None:
-        """Test Line 23 when there are no predecessors.
-
-        Graph: simple_cyclic_graph_1
-        - R -> X -> W -> Z -> X (cycle)
-        - W -> Y
-
-        Test Case: Scc = {R} with no predecessors.
-        Expected: Both approaches should handle empty predecessors correctly.
-        """
-        graph = simple_cyclic_graph_1
-
-        # test the first node R that has no predecessors
-        scc = frozenset({R})
-        ancestral_closure = {R, X, W, Z}
-        original_distribution = P(R, X, W, Z)
-
-        nodes = set(graph.nodes())
-        intervention_set = nodes - ancestral_closure  # should be {Y}
-
-        # compute the apt-order and predecessors
-        subgraph_a = graph.subgraph(ancestral_closure)
-        apt_order_a = get_apt_order(subgraph_a)
-        predecessors = _get_apt_order_predecessors(
-            scc,
-            apt_order_a,
-            ancestral_closure,
-        )
-
-        # approach B using current implementation
-        result_b = _calculate_scc_distribution(
-            scc=scc,
-            predecessors=predecessors,
-            intervention_set=intervention_set,
-            original_distribution=original_distribution,
-            graph=graph,
-        )
-
-        # approach a using identify_outcomes
-        result_a = identify_outcomes(
-            graph=graph,
-            outcomes=scc,
-            treatments=intervention_set,
-            conditions=predecessors if predecessors else None,
-            strict=True,
-            ordering=apt_order_a,
-        )
-
-        # Both should return valid Expressions
-        self.assertIsInstance(result_a, Expression)
-        self.assertIsInstance(result_b, Expression)
-
-        # Verify predecessors is empty
-        self.assertEqual(len(predecessors), 0)
-
-    def test_approach_comparison_single_node_scc(self) -> None:
-        """Test Line 23 comparison with a single-node SCC.
-
-        Graph: simple_cyclic_graph_1
-        - R -> X -> W -> Z -> X (cycle)
-        - W -> Y
-
-        Test Case: SCC = {Y} which is a single node SCC.
-        Expected: Both approaches should yield the same expression for R_A[S].
-        """
-        graph = simple_cyclic_graph_1
-
-        scc = frozenset({Y})
-        ancestral_closure = {W, X, Z, Y}
-        original_distribution = P(W, X, Z, Y)
-
-        nodes = set(graph.nodes())
-        intervention_set = nodes - ancestral_closure  # should be {R}
-
-        # compute apt-order and predecessors
-        subgraph_a = graph.subgraph(ancestral_closure)
-        apt_order_a = get_apt_order(subgraph_a)
-        predecessors = _get_apt_order_predecessors(
-            scc,
-            apt_order_a,
-            ancestral_closure,
-        )
-
-        # Approach B - current implementation
-        result_b = _calculate_scc_distribution(
-            scc=scc,
-            predecessors=predecessors,
-            intervention_set=intervention_set,
-            original_distribution=original_distribution,
-            graph=graph,
-        )
-
-        # approach A - using identify_outcomes
-        result_a = identify_outcomes(
-            graph=graph,
-            outcomes=scc,
-            treatments=intervention_set,
-            conditions=predecessors if predecessors else None,
-            strict=True,
-            ordering=apt_order_a,
-        )
-
-        # Both should return valid Expressions
-        self.assertIsInstance(result_a, Expression)
-        self.assertIsInstance(result_b, Expression)
-
-    def test_approach_comparison_graph2(self) -> None:
-        """Test Line 23 comparison on simple_cyclic_graph_2.
-
-        Graph: simple_cyclic_graph_2
-
-        - R <-> X (bidirected edge)
-        - R -> X -> W -> Z -> X (cycle)
-        - W -> Y
-
-        Test Case: SCC = {X, W, Z} with confounding.
-        Expected: Both approaches should yield the same expression for R_A[S].
-        """
-        graph = simple_cyclic_graph_2
-
-        scc = frozenset({X, W, Z})
-        ancestral_closure = {R, X, W, Z}
-        original_distribution = P(R, X, W, Z)
-
-        nodes = set(graph.nodes())
-        intervention_set = nodes - ancestral_closure  # should be {Y}
-
-        # compute apt-order and predecessors
-        subgraph_a = graph.subgraph(ancestral_closure)
-        apt_order_a = get_apt_order(subgraph_a)
-        predecessors = _get_apt_order_predecessors(
-            scc,
-            apt_order_a,
-            ancestral_closure,
-        )
-
-        # Approach B - current implementation
-        result_b = _calculate_scc_distribution(
-            scc=scc,
-            predecessors=predecessors,
-            intervention_set=intervention_set,
-            original_distribution=original_distribution,
-            graph=graph,
-        )
-
-        # approach A - using identify_outcomes
-        result_a = identify_outcomes(
-            graph=graph,
-            outcomes=scc,
-            treatments=intervention_set,
-            conditions=predecessors if predecessors else None,
-            strict=True,
-            ordering=apt_order_a,
-        )
-
-        # Both should return valid Expressions
-        self.assertIsInstance(result_a, Expression)
-        self.assertIsInstance(result_b, Expression)
-
-    def test_approach_comparison_multiple_nodes_in_predecessors(self) -> None:
-        """Test Line 23 comparison with multiple predecessor nodes.
-
-        Creates a custom graph where an SCC has multiple predecessors.
-
-        Graph: R1 → S, R2 → S, S → T → S (cycle)
-
-        Test Case: SCC = {S, T} with predecessors = {R1, R2}
-        Expected: Both approaches handle multiple predecessors correctly.
-        """
-        from y0.dsl import Variable
-
-        # Create custom variables
-        r1 = Variable("R1")
-        r2 = Variable("R2")
-        s = Variable("S")
-        t = Variable("T")
-
-        # Build custom graph
-        graph = NxMixedGraph.from_edges(
-            directed=[
-                (r1, s),
-                (r2, s),
-                (s, t),
-                (t, s),  # Creates cycle
-            ]
-        )
-
-        # Test on the SCC {S, T}
-        scc = frozenset({s, t})
-        ancestral_closure = {r1, r2, s, t}
-        original_distribution = P(r1, r2, s, t)
-
-        nodes = set(graph.nodes())
-        intervention_set = nodes - ancestral_closure  # Empty in this case
-
-        # Compute apt-order and predecessors
-        subgraph_a = graph.subgraph(ancestral_closure)
-        apt_order_a = get_apt_order(subgraph_a)
-        predecessors = _get_apt_order_predecessors(scc, apt_order_a, ancestral_closure)
-
-        # Approach B
-        result_b = _calculate_scc_distribution(
-            scc=scc,
-            predecessors=predecessors,
-            intervention_set=intervention_set,
-            original_distribution=original_distribution,
-            graph=graph,
-        )
-
-        # Approach A
-        result_a = identify_outcomes(
-            graph=graph,
-            outcomes=scc,
-            treatments=intervention_set,
-            conditions=predecessors if predecessors else None,
-            strict=True,
-            ordering=apt_order_a,
-        )
-
-        # Both should return valid Expressions
-        self.assertIsInstance(result_a, Expression)
-        self.assertIsInstance(result_b, Expression)
-
-        # Verify we have multiple predecessors
-        self.assertGreater(len(predecessors), 1)
-        self.assertEqual(predecessors, {r1, r2})
-=======
-        self.assertEqual(expected, result)
->>>>>>> 45c7242a
+        self.assertEqual(expected, result)