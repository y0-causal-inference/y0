# -*- coding: utf-8 -*-

"""Test the probability DSL."""

import itertools as itt
import unittest
from typing import Set

from y0.dsl import (
<<<<<<< HEAD
    A, B, C, ConditionalProbability, CounterfactualVariable, D, Expression, Fraction, Intervention, JointProbability,
    P, Q, S, Sum, T, Variable, W, X, Y, Z, get_variable_names,
=======
    A, B, C, CounterfactualVariable, D, Distribution, Fraction, Intervention, P, Q, S, Sum, T,
    Variable, W, X, Y, Z,
>>>>>>> d2b86070
)

V = Variable('V')


class TestDSL(unittest.TestCase):
    """Tests for the stringifying instances of the probability DSL."""

    def assert_text(self, s: str, expression):
        """Assert the expression when it is converted to a string."""
        self.assertIsInstance(s, str)
        self.assertEqual(s, expression.to_text(), msg=f'Expression: {repr(expression)}')

    def test_variable(self):
        """Test the variable DSL object."""
        self.assert_text('A', Variable('A'))
        self.assert_text('A', A)  # shorthand for testing purposes

    def test_stop_the_madness(self):
        """Test that a variable can not be named "P"."""
        with self.assertRaises(ValueError):
            _ = Variable('P')

    def test_intervention(self):
        """Test the invervention DSL object."""
        self.assert_text('W*', Intervention('W', True))
        self.assert_text('W', Intervention('W', False))
        self.assert_text('W', Intervention('W'))  # False is the default
        self.assert_text('W', W)  # shorthand for testing purposes

        # inversions using the unary ~ operator
        self.assert_text('W', ~Intervention('W', True))
        self.assert_text('W*', ~Intervention('W', False))  # False is still the default
        self.assert_text('W*', ~Intervention('W'))
        self.assert_text('W*', ~W)

    def test_counterfactual_variable(self):
        """Test the Counterfactual Variable DSL object."""
        # Normal instantiation
        self.assert_text('Y_{W}', CounterfactualVariable('Y', [W]))
        self.assert_text('Y_{W*}', CounterfactualVariable('Y', [~W]))

        # Instantiation with list-based operand to matmul @ operator
        self.assert_text('Y_{W}', Variable('Y') @ [W])
        self.assert_text('Y_{W}', Y @ [W])
        self.assert_text('Y_{W*}', Variable('Y') @ [~W])
        self.assert_text('Y_{W*}', Y @ [~W])

        # Instantiation with two variables
        self.assert_text('Y_{X,W*}', CounterfactualVariable('Y',
                                                            [Intervention('X'), ~Intervention('W')]))

        # Instantiation with matmul @ operator and single operand
        self.assert_text('Y_{W}', Y @ Intervention('W'))
        self.assert_text('Y_{W*}', Y @ ~Intervention('W'))

        # Instantiation with matmul @ operator and list operand
        self.assert_text('Y_{X,W*}', Y @ [X, ~W])

        # Instantiation with matmul @ operator (chained)
        self.assert_text('Y_{X,W*}', Y @ X @ ~W)

    def test_counterfactual_errors(self):
        """Test that if two variables with the same name are given, an error is raised, regardless of star state."""
        for a, b in itt.product([True, False], [True, False]):
            with self.subTest(a=a, b=b), self.assertRaises(ValueError):
                Y @ Intervention('X', star=a) @ Intervention('X', star=b)

    def test_conditional_distribution(self):
        """Test the :class:`Distribution` DSL object."""
        # Normal instantiation
        self.assert_text('A|B', Distribution(A, [B]))

        # Instantiation with list-based operand to or | operator
        self.assert_text('A|B', Variable('A') | [B])
        self.assert_text('A|B', A | [B])

        # # Instantiation with two variables
        self.assert_text('A|B,C', A | [B, C])

        # Instantiation with or | operator and single operand
        self.assert_text('A|B', Variable('A') | B)
        self.assert_text('A|B', A | B)

        # Instantiation with or | operator (chained)
        self.assert_text('A|B,C', A | B | C)

        # Counterfactual uses work basically the same.
        #  Note: @ binds more tightly than |, but it's probably better to use parentheses
        self.assert_text('Y_{W}|B', (Y @ W) | B)
        self.assert_text('Y_{W}|B', Y @ W | B)
        self.assert_text('Y_{W}|B,C', Y @ W | B | C)
        self.assert_text('Y_{W,X*}|B,C', Y @ W @ ~X | B | C)
        self.assert_text('Y_{W,X*}|B_{Q*},C', Y @ W @ ~X | B @ Intervention('Q', True) | C)

    def test_joint_distribution(self):
        """Test the JointProbability DSL object."""
        self.assert_text('A,B', Distribution([A, B]))
        self.assert_text('A,B', A & B)
        self.assert_text('A,B,C', Distribution([A, B, C]))
        self.assert_text('A,B,C', A & B & C)

    def test_probability(self):
        """Test generation of probabilities."""
        # Make sure there are children
        with self.assertRaises(ValueError):
            Distribution([])

        # Test markov kernels (AKA has only one child variable)
        self.assert_text('P(A|B)', P(Distribution(A, [B])))
        self.assert_text('P(A|B)', P(A | [B]))
        self.assert_text('P(A|B,C)', P(Distribution(A, [B]) | C))
        self.assert_text('P(A|B,C)', P(A | [B, C]))
        self.assert_text('P(A|B,C)', P(A | B | C))
        self.assert_text('P(A|B,C)', P(A | B & C))

        # Test simple joint distributions
        self.assert_text('P(A,B)', P([A, B]))
        self.assert_text('P(A,B)', P(A, B))
        self.assert_text('P(A,B)', P(A & B))
        self.assert_text('P(A,B,C)', P(A & B & C))

        # Test mixed with single conditional
        self.assert_text('P(A,B|C)', P(Distribution([A, B], [C])))
        self.assert_text('P(A,B|C)', P(Distribution([A, B], C)))
        self.assert_text('P(A,B|C)', P(Distribution([A, B]) | C))
        self.assert_text('P(A,B|C)', P(A & B | C))

        # Test mixed with multiple conditionals
        self.assert_text('P(A,B|C,D)', P(Distribution([A, B], [C, D])))
        self.assert_text('P(A,B|C,D)', P(Distribution([A, B]) | C | D))
        self.assert_text('P(A,B|C,D)', P(Distribution([A, B], [C]) | D))
        self.assert_text('P(A,B|C,D)', P(A & B | C | D))
        self.assert_text('P(A,B|C,D)', P(A & B | [C, D]))
        self.assert_text('P(A,B|C,D)', P(A & B | Distribution([C, D])))
        self.assert_text('P(A,B|C,D)', P(A & B | C & D))

    def test_conditioning_errors(self):
        """Test erroring on conditionals."""
        for expression in [
            Distribution(B, C),
            Distribution([B, C], D),
            Distribution([B, C], [D, W]),
        ]:
            with self.assertRaises(TypeError):
                _ = A | expression
            with self.assertRaises(TypeError):
                _ = X & Y | expression

    def test_sum(self):
        """Test the Sum DSL object."""
        # Sum with no variables
        self.assert_text(
            "[ sum_{} P(A|B) P(C|D) ]",
            Sum(P(A | B) * P(C | D)),
        )
        # Sum with one variable
        self.assert_text(
            "[ sum_{S} P(A|B) P(C|D) ]",
            Sum(P(A | B) * P(C | D), [S]),
        )
        # Sum with two variables
        self.assert_text(
            "[ sum_{S,T} P(A|B) P(C|D) ]",
            Sum(P(A | B) * P(C | D), [S, T]),
        )

        # CRAZY sum syntax! pycharm doesn't like this usage of __class_getitem__ though so idk if we'll keep this
        self.assert_text(
            "[ sum_{S} P(A|B) P(C|D) ]",
            Sum[S](P(A | B) * P(C | D)),
        )
        self.assert_text(
            "[ sum_{S,T} P(A|B) P(C|D) ]",
            Sum[S, T](P(A | B) * P(C | D)),
        )

        # Sum with sum inside
        self.assert_text(
            "[ sum_{S,T} P(A|B) [ sum_{Q} P(C|D) ] ]",
            Sum(P(A | B) * Sum(P(C | D), [Q]), [S, T]),
        )

    def test_jeremy(self):
        """Test assorted complicated objects from Jeremy."""
        self.assert_text(
            '[ sum_{W} P(Y_{Z*,W},X) P(D) P(Z_{D}) P(W_{X*}) ]',
            Sum(P((Y @ ~Z @ W) & X) * P(D) * P(Z @ D) * P(W @ ~X), [W]),
        )

        self.assert_text(
            '[ sum_{W} P(Y_{Z*,W},X) P(W_{X*}) ]',
            Sum(P(Y @ ~Z @ W & X) * P(W @ ~X), [W]),
        )

        self.assert_text(
            'frac_{[ sum_{W} P(Y_{Z,W},X) P(W_{X*}) ]}{[ sum_{Y} [ sum_{W} P(Y_{Z,W},X) P(W_{X*}) ] ]}',
            Fraction(
                Sum(P(Y @ Z @ W & X) * P(W @ ~X), [W]),
                Sum(Sum(P(Y @ Z @ W & X) * P(W @ ~X), [W]), [Y]),
            ),
        )

        self.assert_text(
            '[ sum_{D} P(Y_{Z*,W},X) P(D) P(Z_{D}) P(W_{X*}) ]',
            Sum(P(Y @ ~Z @ W & X) * P(D) * P(Z @ D) * P(W @ ~X), [D]),
        )

        self.assert_text(
            '[ sum_{W,D,Z,V} [ sum_{} P(W|X) ] [ sum_{} [ sum_{X,W,Z,Y,V} P(X,W,D,Z,Y,V) ] ]'
            ' [ sum_{} P(Z|D,V) ] [ sum_{} [ sum_{X} P(Y|X,D,V,Z,W) P(X) ] ]'
            ' [ sum_{} [ sum_{X,W,D,Z,Y} P(X,W,D,Z,Y,V) ] ] ]',
            Sum[W, D, Z, V](
                Sum(P(W | X))
                * Sum(Sum[X, W, Z, Y, V](P(X, W, D, Z, Y, V)))
                * Sum(P(Z | [D, V]))
                * Sum(Sum[X](P(Y | [X, D, V, Z, W]) * P(X)))
                * Sum(Sum[X, W, D, Z, Y](P(X, W, D, Z, Y, V))),
            ),
        )

        '''
        [[sum_{D,Z,V} [sum_{} [sum_{X,W,Z,Y,V} P(X,W,D,Z,Y,V)]][sum_{}P(Z|D,V)][sum_{} [sum_{X} P(Y|X,D,V,Z,W)P(X|)]]
        [sum_{} [sum_{X,W,D,Z,Y} P(X,W,D,Z,Y,V)]]]]/[ sum_{Y}[sum_{D,Z,V} [sum_{} [sum_{X,W,Z,Y,V} P(X,W,D,Z,Y,V)]]
        [sum_{}P(Z|D,V)][sum_{} [sum_{X} P(Y|X,D,V,Z,W)P(X|)]][sum_{} [sum_{X,W,D,Z,Y} P(X,W,D,Z,Y,V)]]]]
        '''


class TestGetVariables(unittest.TestCase):
    """Test getting variables."""

    def assert_has_variable_names(self, expression: Expression, variables: Set[str]) -> None:
        """Assert the variables are the result of getting variables from the expression."""
        self.assertEqual(variables, get_variable_names(expression))

    def assert_has_variables(self, expression: Expression, variables: Set[Variable]) -> None:
        """Assert the variables are the result of getting variables from the expression."""
        self.assertEqual(variables, expression.get_variables())

    def test_api(self):
        """Test the high-level API for getting variables."""
        for expression, variables in [
            (P(A @ B), {'A', 'B'}),
            (P(A @ ~B), {'A', 'B'}),
        ]:
            with self.subTest(expression=str(expression)):
                self.assert_has_variable_names(expression, variables)

    def test_api2(self):
        """Test the high-level API for getting variables."""
        for expression, variables in [
            (P(A @ B), {CounterfactualVariable('A',
                                               [Intervention('B')]), Intervention('B')}),
            (P(A @ ~B), {CounterfactualVariable('A',
                                                [Intervention('B', True)]), Intervention('B', True)}),
        ]:
            with self.subTest(expression=str(expression)):
                self.assert_has_variables(expression, variables)<|MERGE_RESOLUTION|>--- conflicted
+++ resolved
@@ -7,13 +7,8 @@
 from typing import Set
 
 from y0.dsl import (
-<<<<<<< HEAD
-    A, B, C, ConditionalProbability, CounterfactualVariable, D, Expression, Fraction, Intervention, JointProbability,
-    P, Q, S, Sum, T, Variable, W, X, Y, Z, get_variable_names,
-=======
-    A, B, C, CounterfactualVariable, D, Distribution, Fraction, Intervention, P, Q, S, Sum, T,
-    Variable, W, X, Y, Z,
->>>>>>> d2b86070
+    A, B, C, CounterfactualVariable, D, Distribution, Expression, Fraction, Intervention, P, Q, S, Sum, T, Variable, W,
+    X, Y, Z, get_variable_names,
 )
 
 V = Variable('V')
