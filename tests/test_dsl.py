# -*- coding: utf-8 -*-

"""Test the probability DSL."""

import unittest
from typing import Optional

from y0.dsl import (
    A,
    B,
    C,
    CounterfactualVariable,
    D,
    Distribution,
    Element,
    Intervention,
    One,
    P,
    Product,
    Q,
    R,
    S,
    Sum,
    T,
    Variable,
    W,
    X,
    Y,
    Z,
    Zero,
)
from y0.parser import parse_y0

V = Variable("V")


class TestDSL(unittest.TestCase):
    """Tests for the stringifying instances of the probability DSL."""

    def assert_exp(self, expression: Element, s: Optional[str] = None):
        """Test an element can be parsed, serialized, then again."""
        e = expression.to_y0()
        if s:
            self.assertEqual(s, e, msg=repr(e))
        reconstituted = parse_y0(e)
        self.assertEqual(
            expression,
            reconstituted,
            msg=f"\nError in reconstitution.\nExpected: {expression.to_y0()}\nActual:   {reconstituted.to_y0()}",
        )

    def assert_text(self, s: str, expression: Element):
        """Assert the expression when it is converted to a string."""
        self.assertIsInstance(s, str)
        self.assertIsInstance(hash(expression), int)  # can the expression be hashed?
        self.assertIsInstance(expression.to_text(), str)
        self.assertIsInstance(expression.to_latex(), str)
        self.assertIsInstance(expression._repr_latex_(), str)
        self.assertEqual(s, expression.to_text(), msg=f"Expression: {repr(expression)}")
        if not isinstance(expression, (Distribution, Intervention)):
            self.assert_exp(expression)

    def test_variable(self):
        """Test the variable DSL object."""
        self.assert_text("A", Variable("A"))
        self.assert_text("A", A)  # shorthand for testing purposes

    def test_stop_the_madness(self):
        """Test that a variable can not be named "P"."""
        with self.assertRaises(ValueError):
            _ = Variable("P")
        with self.assertRaises(ValueError):
            _ = Variable("Q")

    def test_intervention(self):
        """Test the invervention DSL object."""
        self.assert_text("W*", Intervention("W", star=True))
        self.assert_text("W", Intervention("W", star=False))
        self.assert_text("W", W)  # shorthand for testing purposes
        self.assert_text("W", -W)  # An intervention from variable W

        # inversions using the unary ~ operator
        self.assert_text("W", ~Intervention("W", star=True))
        self.assert_text("W*", ~Intervention("W", star=False))
        self.assert_text("W*", ~W)

    def test_counterfactual_variable(self):
        """Test the Counterfactual Variable DSL object."""
        # Normal instantiation
        self.assert_text("Y_{W}", CounterfactualVariable("Y", interventions=(-W,)))
        self.assert_text("Y_{W*}", CounterfactualVariable("Y", interventions=(~W,)))

        # Instantiation with list-based operand to matmul @ operator
        self.assert_text("Y_{W}", Variable("Y") @ [W])
        self.assert_text("Y_{W}", Y @ [W])
        self.assert_text("Y_{W*}", Variable("Y") @ [~W])
        self.assert_text("Y_{W*}", Y @ [~W])

        # Instantiation with two variables
        self.assert_text(
            "Y_{W*, X}",
            CounterfactualVariable(
                "Y", interventions=(~Intervention("W", star=False), Intervention("X", star=False))
            ),
        )

        # Instantiation with matmul @ operator and single operand
        self.assert_text("Y_{W}", Y @ Intervention("W", star=False))
        self.assert_text("Y_{W*}", Y @ ~Intervention("W", star=False))

        # Instantiation with matmul @ operator and list operand
        self.assert_text("Y_{W*, X}", Y @ [X, ~W])

        # Instantiation with matmul @ operator (chained)
        self.assert_text("Y_{W*, X}", Y @ X @ ~W)

    def test_star_counterfactual(self):
        """Tests for generalized counterfactual variables."""
        for expr, expected in [
            # Single variable
            (P(Y @ X), "P[X](Y)"),
            (P(Y @ -X), "P[X](Y)"),
            (P(Y @ ~X), "P[+X](Y)"),
            (P(Y @ +X), "P[+X](Y)"),
            #
            (P(-Y @ X), "P[X](-Y)"),
            (P(-Y @ -X), "P[X](-Y)"),
            (P(-Y @ ~X), "P[+X](-Y)"),
            (P(-Y @ +X), "P[+X](-Y)"),
            #
            (P(~Y @ X), "P[X](+Y)"),
            (P(~Y @ -X), "P[X](+Y)"),
            (P(~Y @ ~X), "P[+X](+Y)"),
            (P(~Y @ +X), "P[+X](+Y)"),
            #
            (P(+Y @ X), "P[X](+Y)"),
            (P(+Y @ -X), "P[X](+Y)"),
            (P(+Y @ ~X), "P[+X](+Y)"),
            (P(+Y @ +X), "P[+X](+Y)"),
            # Interventions can live inside the conditions
            (P(Y @ X | ~X, ~Y), "P(Y @ -X | +X, +Y)"),
            (P(Y @ -X | ~X, ~Y), "P(Y @ -X | +X, +Y)"),
            (P(Y @ +X | ~X, ~Y), "P(Y @ +X | +X, +Y)"),
            (P(Y @ ~X | ~X, ~Y), "P(Y @ +X | +X, +Y)"),
            #
            (P(~(Y @ ~X) | X, Y), "P(+Y @ +X | X, Y)"),
            (P(~Y @ ~X | X, Y), "P(+Y @ +X | X, Y)"),  # should be same as above
            # Counterfactuals can live inside the conditions
            (P(Y @ X | ~X, Z @ D, D), "P(Y @ -X | D, +X, Z @ -D)"),
            (P(Y @ X | ~X, Z @ D, -D), "P(Y @ -X | -D, +X, Z @ -D)"),
            (P(Y @ X | ~X, Z @ D, +D), "P(Y @ -X | +D, +X, Z @ -D)"),
            (P(Y @ X | ~X, Z @ D, ~D), "P(Y @ -X | +D, +X, Z @ -D)"),
        ]:
            with self.subTest(expr=expected):
                self.assert_exp(expr, expected)

    def test_counterfactual_errors(self):
        """Test that if two variables with the same name are given, an error is raised, regardless of star state."""
        Y @ Intervention("X", star=True) @ Intervention("X", star=True)
        Y @ Intervention("X", star=False) @ Intervention("X", star=False)
        with self.assertRaises(ValueError):
            Y @ Intervention("X", star=True) @ Intervention("X", star=False)
        with self.assertRaises(ValueError):
            Y @ Intervention("X", star=False) @ Intervention("X", star=True)

    def test_conditional_distribution(self):
        """Test the :class:`Distribution` DSL object."""
        # Normal instantiation
        self.assert_text("A | B", Distribution((A,), (B,)))

        # Instantiation with list-based operand to or | operator
        self.assert_text("A | B", Variable("A") | (B,))
        self.assert_text("A | B", A | (B,))

        # # Instantiation with two variables
        self.assert_text("A | B, C", A | [B, C])

        # Instantiation with or | operator and single operand
        self.assert_text("A | B", Variable("A") | B)
        self.assert_text("A | B", A | B)

        # Instantiation with or | operator (chained)
        self.assert_text("A | B, C", A | B | C)

        # Counterfactual uses work basically the same.
        #  Note: @ binds more tightly than |, but it's probably better to use parentheses
        self.assert_text("Y_{W} | B", (Y @ W) | B)
        self.assert_text("Y_{W} | B", Y @ W | B)
        self.assert_text("Y_{W} | B, C", Y @ W | B | C)
        self.assert_text("Y_{W, X*} | B, C", Y @ W @ ~X | B | C)
        self.assert_text("Y_{W, X*} | B_{N*}, C", Y @ W @ ~X | B @ Intervention("N", star=True) | C)

    def test_joint_distribution(self):
        """Test the JointProbability DSL object."""
        self.assert_text("A, B", Distribution((A, B)))
        self.assert_text("A, B", A & B)
        self.assert_text("A, B, C", Distribution((A, B, C)))
        self.assert_text("A, B, C", A & B & C)

    def test_probability(self):
        """Test generation of probabilities."""
        # Make sure there are children
        with self.assertRaises(ValueError):
            Distribution(tuple())

        self.assert_text("P(A)", P(A))
        self.assert_text("P(A)", P("A"))
        self.assert_text("P(A)", P(Distribution((A,))))

        # Test markov kernel with single parent (AKA has only one child variable)
        self.assert_text("P(A | B)", P(A | B))
        self.assert_text("P(A | B)", P(Distribution((A,), (B,))))
        self.assert_text("P(A | B)", P(A | [B]))

        # Test markov kernel with multiple parents
        self.assert_text("P(A | B, C)", P(A | B, C))
        self.assert_text("P(A | B, C)", P(Distribution((A,), (B,)) | C))
        self.assert_text("P(A | B, C)", P(A | [B, C]))
        self.assert_text("P(A | B, C)", P(A | B | C))
        self.assert_text("P(A | B, C)", P(A | B & C))

        # Test simple joint distributions
        self.assert_text("P(A, B)", P((A, B)))
        self.assert_text("P(A, B)", P([A, B]))
        self.assert_text("P(A, B)", P({A, B}))
        self.assert_text("P(A, B)", P(A, B))
        self.assert_text("P(A, B)", P(A & B))
        self.assert_text("P(A, B)", P("A", "B"))
        self.assert_text("P(A, B)", P(["A", "B"]))
        self.assert_text("P(A, B, C)", P(A & B & C))
        self.assert_text("P(A, B, C)", P("A", "B", "C"))
        self.assert_text("P(A, B, C)", P(["A", "B", "C"]))
        self.assert_text("P(A, B, C)", P((name for name in "ABC")))
        self.assert_text("P(A, B, C)", P(name for name in "ABC"))
        self.assert_text("P(A, B, C)", P((Variable(name) for name in "ABC")))
        self.assert_text("P(A, B, C)", P(Variable(name) for name in "ABC"))

        # Test mixed with single conditional
        self.assert_text("P(A, B | C)", P(A, B | C))
        self.assert_text("P(A, B | C)", P(Distribution((A, B), (C,))))
        self.assert_text("P(A, B | C)", P(Distribution((A, B), (C,))))
        self.assert_text("P(A, B | C)", P(Distribution((A, B)) | C))
        self.assert_text("P(A, B | C)", P(A & B | C))

        # Test mixed with multiple conditionals
        self.assert_text("P(A, B | C, D)", P(A, B | C, D))
        self.assert_text("P(A, B | C, D)", P(Distribution((A, B), (C, D))))
        self.assert_text("P(A, B | C, D)", P(Distribution((A, B)) | C | D))
        self.assert_text("P(A, B | C, D)", P(Distribution((A, B), (C,)) | D))
        self.assert_text("P(A, B | C, D)", P(A & B | C | D))
        self.assert_text("P(A, B | C, D)", P(A & B | (C, D)))
        self.assert_text("P(A, B | C, D)", P(A & B | Distribution((C, D))))
        self.assert_text("P(A, B | C, D)", P(A & B | C & D))

    def test_conditioning_errors(self):
        """Test erroring on conditionals."""
        for expression in [
            Distribution((B,), (C,)),
            Distribution((B, C), (D,)),
            Distribution((B, C), (D, W)),
        ]:
            with self.assertRaises(TypeError):
                _ = A | expression
            with self.assertRaises(TypeError):
                _ = X & Y | expression

    def test_sum(self):
        """Test the Sum DSL object."""
        with self.assertRaises(TypeError):
            Sum(P(A), (~B,))
        with self.assertRaises(TypeError):
            Sum(P(A), (B @ C,))
        with self.assertRaises(ValueError):
            Sum(P(A), tuple())

        # Sum with one variable
        self.assert_text(
            "[ sum_{S} P(A | B) P(C | D) ]",
            Sum[S](P(A | B) * P(C | D)),
        )
        # Sum with two variables
        self.assert_text(
            "[ sum_{S, T} P(A | B) P(C | D) ]",
            Sum[S, T](P(A | B) * P(C | D)),
        )

        # CRAZY sum syntax! pycharm doesn't like this usage of __class_getitem__ though so idk if we'll keep this
        self.assert_text(
            "[ sum_{S} P(A | B) P(C | D) ]",
            Sum[S](P(A | B) * P(C | D)),
        )
        self.assert_text(
            "[ sum_{S, T} P(A | B) P(C | D) ]",
            Sum[S, T](P(A | B) * P(C | D)),
        )

        # Sum with sum inside
        self.assert_text(
            "[ sum_{S, T} P(A | B) [ sum_{R} P(C | D) ] ]",
            Sum[S, T](P(A | B) * Sum[R](P(C | D))),
        )

    def test_q(self):
        """Test the Q DSL object."""
        self.assert_text("Q[A](X)", Q[A](X))  # type: ignore
        self.assert_text("Q[A, B](X)", Q[A, B](X))  # type: ignore
        self.assert_text("Q[A](X, Y)", Q[A](X, Y))  # type: ignore
        self.assert_text("Q[A, B](X, Y)", Q[A, B](X, Y))  # type: ignore

    def test_jeremy(self):
        """Test assorted complicated objects from Jeremy."""
        self.assert_text(
<<<<<<< HEAD
            "[ sum_{W} P(X, Y_{W, Z*}) P(D) P(Z_{D}) P(W_{X*}) ]",
            Sum[W](P(X, (Y @ ~Z @ W)) * P(D) * P(Z @ D) * P(W @ ~X)),
        )

        self.assert_text(
            "[ sum_{W} P(X, Y_{W, Z*}) P(W_{X*}) ]",
            Sum[W](P(X, Y @ ~Z @ W) * P(W @ ~X)),
        )

        self.assert_text(
            "[ sum_{D} P(X, Y_{W, Z*}) P(D) P(Z_{D}) P(W_{X*}) ]",
            Sum[D](P(X, Y @ ~Z @ W) * P(D) * P(Z @ D) * P(W @ ~X)),
=======
            "[ sum_{W} P(D) P(W_{X*}) P(X, Y_{W, Z*}) P(Z_{D}) ]",
            Sum(P(X, (Y @ ~Z @ W)) * P(D) * P(Z @ D) * P(W @ ~X), (W,)),
        )

        self.assert_text(
            "[ sum_{W} P(W_{X*}) P(X, Y_{W, Z*}) ]",
            Sum(P(X, Y @ ~Z @ W) * P(W @ ~X), (W,)),
        )

        self.assert_text(
            "[ sum_{D} P(D) P(W_{X*}) P(X, Y_{W, Z*}) P(Z_{D}) ]",
            Sum(P(X, Y @ ~Z @ W) * P(D) * P(Z @ D) * P(W @ ~X), (D,)),
>>>>>>> 73b98d42
        )

    def test_api(self):
        """Test the high-level API for getting variables."""
        for expression, variables in [
            (A @ B, {A @ B, -B}),
            (A @ ~B, {A @ ~B, ~B}),
            (P(A @ B), {A @ B, -B}),
            (P(A @ ~B), {A @ ~B, ~B}),
            (P(A @ ~B) * P(C), {A @ ~B, ~B, C}),
            (Sum[S](P(A @ ~B) * P(C)), {A @ ~B, ~B, C, S}),
            (Sum[S, T](P(A @ ~B) * P(C)), {A @ ~B, ~B, C, S, T}),
            (One() / P(A @ B), {A @ B, -B}),
            (P(B) / P(A @ ~B), {A @ ~B, B, ~B}),
            (P(Y | X) * P(X) / P(Y), {X, Y}),
            (Q[A, B](C, D), {A, B, C, D}),  # type: ignore
        ]:
            with self.subTest(expression=str(expression)):
                self.assertEqual(variables, expression.get_variables())


class TestCounterfactual(unittest.TestCase):
    """Tests for counterfactuals."""

    def test_event_semantics(self):
        """Check DSL semantics."""
        for expr, counterfactual_star, intervention_star in [
            (X @ X, None, False),
            (-X @ X, False, False),
            (+X @ X, True, False),
            (~X @ X, True, False),
        ]:
            with self.subTest(expr=expr.to_y0()):
                self.assertIsInstance(expr, CounterfactualVariable)
                self.assertEqual(counterfactual_star, expr.star)
                self.assertEqual(1, len(expr.interventions))
                self.assertEqual(intervention_star, expr.interventions[0].star)

    def test_event_failures(self):
        """Check for failure to determine tautology/inconsistent."""
        for expr in [
            # Opposite variable
            X @ Y,
            X @ +Y,
            X @ -Y,
            X @ ~Y,
            # Same variable
            X @ X,
            X @ +X,
            X @ -X,
            X @ ~X,
        ]:
            with self.subTest(expr=expr.to_y0()):
                self.assertIsInstance(expr, CounterfactualVariable)
                self.assertFalse(expr.is_event())
                with self.assertRaises(ValueError):
                    expr.has_tautology()
                with self.assertRaises(ValueError):
                    expr.is_inconsistent()

    def test_tautology(self):
        """Check for tautologies."""
        for expr, status in [
            # Different Variable
            (~X @ Y, False),
            (~X @ ~Y, False),
            # Same variable, self.star is False
            (-X @ X, True),
            (-X @ -X, True),
            (-X @ +X, False),
            (-X @ ~X, False),
            # Same variable, self.star is True
            (+X @ X, False),
            (+X @ -X, False),
            (+X @ +X, True),
            (+X @ ~X, True),
            # Same variable, self.star is True
            (~X @ X, False),
            (~X @ -X, False),
            (~X @ +X, True),
            (~X @ ~X, True),
        ]:
            with self.subTest(expr=expr.to_y0()):
                self.assertIsInstance(expr, CounterfactualVariable)
                self.assertTrue(expr.is_event())
                self.assertEqual(status, expr.has_tautology())

    def test_inconsistent(self):
        """Check for tautologies."""
        for expr, status in [
            # Different Variable
            (~X @ Y, False),
            (~X @ ~Y, False),
            # Same variable, self.star is False
            (-X @ X, False),
            (-X @ -X, False),
            (-X @ +X, True),
            (-X @ ~X, True),
            # Same variable, self.star is True
            (+X @ X, True),
            (+X @ -X, True),
            (+X @ +X, False),
            (+X @ ~X, False),
            # Same variable, self.star is True
            (~X @ X, True),
            (~X @ -X, True),
            (~X @ +X, False),
            (~X @ ~X, False),
        ]:
            with self.subTest(expr=expr.to_y0()):
                self.assertIsInstance(expr, CounterfactualVariable)
                self.assertTrue(expr.is_event())
                self.assertEqual(status, expr.is_inconsistent())

    def test_counterfactual_y0(self):
        """Test compressed output."""
        self.assertEqual("P[X](Y)", P(Y @ X).to_y0())
        self.assertEqual("P[X](Y)", P[X](Y).to_y0())
        self.assertEqual("P[X](Y)", P(Y @ -X).to_y0())
        self.assertEqual("P[X](Y)", P[-X](Y).to_y0())
        self.assertEqual("P[+X](Y)", P(Y @ ~X).to_y0())
        self.assertEqual("P[+X](Y)", P[~X](Y).to_y0())

        self.assertEqual("P[+X](Y)", P(Y @ +X).to_y0())
        self.assertEqual("P[+X](Y)", P[+X](Y).to_y0())

        # Two variables, same intervention
        self.assertEqual("P[X](Y, Z)", P(Y @ X, Z @ X).to_y0())
        self.assertEqual("P[X](Y, Z)", P[X](Y, Z).to_y0())
        self.assertEqual("P[X](Y, Z)", P(Y @ -X, Z @ -X).to_y0())
        self.assertEqual("P[X](Y, Z)", P[-X](Y, Z).to_y0())
        self.assertEqual("P[+X](Y, Z)", P(Y @ ~X, Z @ ~X).to_y0())
        self.assertEqual("P[+X](Y, Z)", P[~X](Y, Z).to_y0())

        # Two variables, mixed intervention
        self.assertEqual("P(Y @ -X, Z @ -A)", P(Y @ X, Z @ A).to_y0())
        self.assertEqual("P(Y @ -X, Z @ +Z)", P(Y @ -X, Z @ +Z).to_y0())


class TestSafeConstructors(unittest.TestCase):
    """Test that the .safe() constructors work properly."""

    def test_do2_intervention(self):
        """Test the do-calculus level two interventions."""
        self.assertEqual(P[X](Y), P(Y @ X))
        self.assertEqual(P[X](Y, Z), P(Y @ X & Z @ X))
        self.assertEqual(P[X](Y | Z), P(Y @ X | Z @ X))

        # stack interventions mixed with $L_3$ notation
        self.assertEqual(P[X](Y @ Z), P(Y @ Z @ X))

        # mixed with $L_3$, where each variable can have different kinds of interventions
        self.assertEqual(P[X](Y @ Z | W), P(Y @ Z @ X | W @ X))

    def test_sum(self):
        """Test the :meth:`Sum.safe` constructor."""
        self.assertEqual(Sum(P(X, Y), (X,)), Sum.safe(P(X, Y), (X,)))
        self.assertEqual(Sum(P(X, Y), (X,)), Sum.safe(P(X, Y), [X]))
        self.assertEqual(Sum(P(X, Y), (X,)), Sum.safe(P(X, Y), {X}))
        self.assertEqual(Sum(P(X, Y), (X,)), Sum.safe(P(X, Y), X))

        self.assertEqual(Sum(P(X, Y, Z), (X, Y)), Sum.safe(P(X, Y, Z), (v for v in [X, Y])))

    def test_product(self):
        """Test the :meth:`Product.safe` constructor."""
        p1 = P(X, Y)
        p2 = P(Z)
        self.assertEqual(p1, Product.safe(p1))
        self.assertEqual(p1, Product.safe([p1]))
        self.assertEqual(Product((p1, p2)), Product.safe((p1, p2)))
        self.assertEqual(Product((p1, p2)), Product.safe([p1, p2]))
        self.assertEqual(Product((P(X), P(Y))), Product.safe(P(v) for v in [X, Y]))

        self.assertEqual(One(), Product.safe([]))
        self.assertEqual(One(), Product.safe([One()]))
        self.assertEqual(One(), Product.safe([One(), One()]))

        self.assertEqual(Product((P(X), P(Y))), Product.safe((One(), P(X), P(Y))))
        self.assertEqual(Product((P(X), P(Y))), Product.safe((P(X), P(Y))))
        self.assertEqual(Product((P(X), P(Y))), Product.safe((P(X), One(), P(Y))))
        self.assertEqual(Product((P(X), P(Y))), Product.safe((P(X), P(Y), One(), One())))
        self.assertEqual(Product((P(X), P(Y))), Product.safe((P(X), One(), P(Y), One(), One())))

        self.assertEqual(P(X), Product.safe((One(), P(X))))
        self.assertEqual(P(X), Product.safe((P(X),)))
        self.assertEqual(P(X), Product.safe((P(X), One())))
        self.assertEqual(P(X), Product.safe((P(X), One(), One())))
        self.assertEqual(P(X), Product.safe((P(X), One(), One(), One())))

        self.assertEqual(Zero(), Product.safe((P(X), Zero())))
        self.assertEqual(Zero(), Product.safe((P(X), Zero(), One())))
        self.assertEqual(Zero(), Product.safe((Zero(), One())))


zero = Zero()


class TestZero(unittest.TestCase):
    """Tests for zero."""

    exprs = [
        One(),
        Zero(),
        P(A),
        P(A) * P(B),
        P(A) / P(B),
        Sum.safe(P(A), [A]),
    ]

    def test_divide_failure(self):
        """Test failure is thron on division by zero."""
        for expr in self.exprs:
            with self.subTest(expr=expr), self.assertRaises(ZeroDivisionError):
                expr / zero

    def test_identity(self):
        """Test that zero divided by anything is zero."""
        for expr in self.exprs:
            if isinstance(expr, Zero):
                continue  # would raise divides by zero
            with self.subTest(expr=expr):
                self.assertEqual(zero, zero / expr)

    def test_multiply(self):
        """Test other operations."""
        for expr in self.exprs:
            with self.subTest(expr=expr.to_y0(), direction="right"):
                self.assertEqual(zero, zero * expr, msg=f"Got {zero * expr}")
            with self.subTest(expr=expr.to_y0(), direction="left"):
                self.assertEqual(zero, expr * zero, msg=f"Got {expr * zero}")<|MERGE_RESOLUTION|>--- conflicted
+++ resolved
@@ -310,20 +310,6 @@
     def test_jeremy(self):
         """Test assorted complicated objects from Jeremy."""
         self.assert_text(
-<<<<<<< HEAD
-            "[ sum_{W} P(X, Y_{W, Z*}) P(D) P(Z_{D}) P(W_{X*}) ]",
-            Sum[W](P(X, (Y @ ~Z @ W)) * P(D) * P(Z @ D) * P(W @ ~X)),
-        )
-
-        self.assert_text(
-            "[ sum_{W} P(X, Y_{W, Z*}) P(W_{X*}) ]",
-            Sum[W](P(X, Y @ ~Z @ W) * P(W @ ~X)),
-        )
-
-        self.assert_text(
-            "[ sum_{D} P(X, Y_{W, Z*}) P(D) P(Z_{D}) P(W_{X*}) ]",
-            Sum[D](P(X, Y @ ~Z @ W) * P(D) * P(Z @ D) * P(W @ ~X)),
-=======
             "[ sum_{W} P(D) P(W_{X*}) P(X, Y_{W, Z*}) P(Z_{D}) ]",
             Sum(P(X, (Y @ ~Z @ W)) * P(D) * P(Z @ D) * P(W @ ~X), (W,)),
         )
@@ -336,7 +322,6 @@
         self.assert_text(
             "[ sum_{D} P(D) P(W_{X*}) P(X, Y_{W, Z*}) P(Z_{D}) ]",
             Sum(P(X, Y @ ~Z @ W) * P(D) * P(Z @ D) * P(W @ ~X), (D,)),
->>>>>>> 73b98d42
         )
 
     def test_api(self):
